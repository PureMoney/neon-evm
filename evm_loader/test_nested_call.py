import unittest
from base58 import b58decode
from solana_utils import *
from eth_tx_utils import make_keccak_instruction_data, make_instruction_data_from_tx, Trx
from eth_utils import abi
from web3.auto import w3
from eth_keys import keys
from web3 import Web3


solana_url = os.environ.get("SOLANA_URL", "http://localhost:8899")
client = Client(solana_url)
CONTRACTS_DIR = os.environ.get("CONTRACTS_DIR", "evm_loader/")
# CONTRACTS_DIR = os.environ.get("CONTRACTS_DIR", "")
evm_loader_id = os.environ.get("EVM_LOADER")
# evm_loader_id = "7NXfEKTMhPdkviCjWipXxUtkEMDRzPJMQnz39aRMCwb1"


sysinstruct = "Sysvar1nstructions1111111111111111111111111"
keccakprog = "KeccakSecp256k11111111111111111111111111111"
sysvarclock = "SysvarC1ock11111111111111111111111111111111"


class EventTest(unittest.TestCase):
    @classmethod
    def setUpClass(cls):
        wallet = WalletAccount(wallet_path())
        cls.loader = EvmLoader(wallet, evm_loader_id)
        cls.acc = wallet.get_acc()

        # Create ethereum account for user account
        cls.caller_ether = eth_keys.PrivateKey(cls.acc.secret_key()).public_key.to_canonical_address()
        (cls.caller, cls.caller_nonce) = cls.loader.ether2program(cls.caller_ether)

        if getBalance(cls.caller) == 0:
            print("Create caller account...")
            _ = cls.loader.createEtherAccount(cls.caller_ether)
            print("Done\n")

        print('Account:', cls.acc.public_key(), bytes(cls.acc.public_key()).hex())
        print("Caller:", cls.caller_ether.hex(), cls.caller_nonce, "->", cls.caller,
              "({})".format(bytes(PublicKey(cls.caller)).hex()))

        (cls.reId_caller, cls.reId_caller_eth, cls.reId_caller_code) = cls.loader.deployChecked(CONTRACTS_DIR+"nested_call_Caller.binary", solana2ether(cls.acc.public_key()))
        (cls.reId_reciever, cls.reId_reciever_eth, cls.reId_reciever_code) = cls.loader.deployChecked(CONTRACTS_DIR+"nested_call_Receiver.binary", solana2ether(cls.acc.public_key()))
        (cls.reId_recover, cls.reId_recover_eth, cls.reId_recover_code) = cls.loader.deployChecked(CONTRACTS_DIR+"nested_call_Recover.binary", solana2ether(cls.acc.public_key()))
        (cls.reId_create_caller, cls.reId_create_caller_eth, cls.reId_create_caller_code) = cls.loader.deployChecked(CONTRACTS_DIR+"Create_Caller.binary", solana2ether(cls.acc.public_key()))
        (cls.reId_revert, cls.reId_revert_eth, cls.reId_revert_code) = cls.loader.deployChecked(CONTRACTS_DIR+"nested_call_Revert.binary", solana2ether(cls.acc.public_key()))
        print ('reId_contract_caller', cls.reId_caller)
        print ('reId_contract_caller_eth', cls.reId_caller_eth.hex())
        print ('reId_contract_reciever', cls.reId_reciever)
        print ('reId_contract_receiver_eth', cls.reId_reciever_eth.hex())
        print ('reId_contract_recover', cls.reId_recover)
        print ('reId_contract_recover_eth', cls.reId_recover_eth.hex())
        print ('reId_contract_create_caller', cls.reId_create_caller)
        print ('reId_contract_create_caller_eth', cls.reId_create_caller_eth.hex())
        print ('reId_contract_revert', cls.reId_revert)
        print ('reId_contract_revert_eth', cls.reId_revert_eth.hex())

        with open(CONTRACTS_DIR+"Create_Receiver.binary", mode='rb') as file:
            fileHash = Web3.keccak(file.read())
            cls.reId_create_receiver_eth = bytes(Web3.keccak(b'\xff' + cls.reId_create_caller_eth + bytes(32) + fileHash)[-20:])
        (cls.reId_create_receiver, _) = cls.loader.ether2program(cls.reId_create_receiver_eth)
        print ("reId_create_receiver", cls.reId_create_receiver)
        print ("reId_create_receiver_eth", cls.reId_create_receiver_eth.hex())

        cls.reId_create_receiver_seed = b58encode(bytes.fromhex(cls.reId_create_receiver_eth.hex())).decode('utf8')
        cls.reId_create_receiver_code_account = accountWithSeed(cls.acc.public_key(), cls.reId_create_receiver_seed, PublicKey(evm_loader_id))


    def sol_instr_keccak(self, keccak_instruction):
        return TransactionInstruction(program_id=keccakprog, data=keccak_instruction, keys=[
            AccountMeta(pubkey=PublicKey(keccakprog), is_signer=False, is_writable=False), ])

    def sol_instr_09_partial_call(self, storage_account, step_count, evm_instruction, contract, code):
        return TransactionInstruction(program_id=self.loader.loader_id,
                                   data=bytearray.fromhex("09") + step_count.to_bytes(8, byteorder='little') + evm_instruction,
                                   keys=[
                                       AccountMeta(pubkey=storage_account, is_signer=False, is_writable=True),
                                       AccountMeta(pubkey=contract, is_signer=False, is_writable=True),
                                       AccountMeta(pubkey=code, is_signer=False, is_writable=True),
                                       AccountMeta(pubkey=self.caller, is_signer=False, is_writable=True),
                                       AccountMeta(pubkey=PublicKey(sysinstruct), is_signer=False, is_writable=False),
                                       AccountMeta(pubkey=self.reId_caller, is_signer=False, is_writable=True),
                                       AccountMeta(pubkey=self.reId_caller_code, is_signer=False, is_writable=True),
                                       AccountMeta(pubkey=self.reId_reciever, is_signer=False, is_writable=True),
                                       AccountMeta(pubkey=self.reId_reciever_code, is_signer=False, is_writable=True),
                                       AccountMeta(pubkey=self.reId_recover, is_signer=False, is_writable=True),
                                       AccountMeta(pubkey=self.reId_recover_code, is_signer=False, is_writable=True),
                                       AccountMeta(pubkey=self.reId_create_receiver, is_signer=False, is_writable=True),
                                       AccountMeta(pubkey=self.reId_create_receiver_code_account, is_signer=False, is_writable=True),
                                       AccountMeta(pubkey=self.reId_revert, is_signer=False, is_writable=True),
                                       AccountMeta(pubkey=self.reId_revert_code, is_signer=False, is_writable=True),
                                       AccountMeta(pubkey=self.loader.loader_id, is_signer=False, is_writable=False),
                                       AccountMeta(pubkey=PublicKey(sysvarclock), is_signer=False, is_writable=False),
                                   ])

    def sol_instr_10_continue(self, storage_account, step_count, evm_instruction, contract, code):
        return TransactionInstruction(program_id=self.loader.loader_id,
                                   data=bytearray.fromhex("0A") + step_count.to_bytes(8, byteorder='little') + evm_instruction,
                                   keys=[
                                       AccountMeta(pubkey=storage_account, is_signer=False, is_writable=True),
                                       AccountMeta(pubkey=contract, is_signer=False, is_writable=True),
                                       AccountMeta(pubkey=code, is_signer=False, is_writable=True),
                                       AccountMeta(pubkey=self.caller, is_signer=False, is_writable=True),
                                       AccountMeta(pubkey=PublicKey(sysinstruct), is_signer=False, is_writable=False),
                                       AccountMeta(pubkey=self.reId_caller, is_signer=False, is_writable=True),
                                       AccountMeta(pubkey=self.reId_caller_code, is_signer=False, is_writable=True),
                                       AccountMeta(pubkey=self.reId_reciever, is_signer=False, is_writable=True),
                                       AccountMeta(pubkey=self.reId_reciever_code, is_signer=False, is_writable=True),
                                       AccountMeta(pubkey=self.reId_recover, is_signer=False, is_writable=True),
                                       AccountMeta(pubkey=self.reId_recover_code, is_signer=False, is_writable=True),
                                       AccountMeta(pubkey=self.reId_create_receiver, is_signer=False, is_writable=True),
                                       AccountMeta(pubkey=self.reId_create_receiver_code_account, is_signer=False, is_writable=True),
                                       AccountMeta(pubkey=self.reId_revert, is_signer=False, is_writable=True),
                                       AccountMeta(pubkey=self.reId_revert_code, is_signer=False, is_writable=True),
                                       AccountMeta(pubkey=self.loader.loader_id, is_signer=False, is_writable=False),
                                       AccountMeta(pubkey=PublicKey(sysvarclock), is_signer=False, is_writable=False),
                                   ])
    def create_storage_account(self, seed):
        storage = accountWithSeed(self.acc.public_key(), seed, PublicKey(evm_loader_id))
        print("Storage", storage)

        if getBalance(storage) == 0:
            trx = Transaction()
            trx.add(createAccountWithSeed(self.acc.public_key(), self.acc.public_key(), seed, 10**9, 128*1024, PublicKey(evm_loader_id)))
<<<<<<< HEAD
            send_transaction(client, trx, self.acc)
=======
            res = http_client.send_transaction(trx, self.acc, opts=TxOpts(skip_confirmation=False))
>>>>>>> 55a76d26

        return storage

    def call_partial_signed(self, input, contract, code):
        tx = {'to': solana2ether(contract), 'value': 1, 'gas': 1, 'gasPrice': 1,
            'nonce': getTransactionCount(client, self.caller), 'data': input, 'chainId': 111}

        (from_addr, sign, msg) = make_instruction_data_from_tx(tx, self.acc.secret_key())
        assert (from_addr == self.caller_ether)
        instruction = from_addr + sign + msg

        storage = self.create_storage_account(sign[:8].hex())

        trx = Transaction()
        trx.add(self.sol_instr_keccak(make_keccak_instruction_data(1, len(msg), 9)))
        trx.add(self.sol_instr_09_partial_call(storage, 400, instruction, contract, code))
        send_transaction(client, trx, self.acc)

        while (True):
            print("Continue")
            trx = Transaction()
            trx.add(self.sol_instr_keccak(make_keccak_instruction_data(1, len(msg), 9)))
            trx.add(self.sol_instr_10_continue(storage, 400, instruction, contract, code))
            result = send_transaction(client, trx, self.acc)["result"]

            if (result['meta']['innerInstructions'] and result['meta']['innerInstructions'][0]['instructions']):
                data = b58decode(result['meta']['innerInstructions'][0]['instructions'][-1]['data'])
                if (data[0] == 6):
                    return result


    def test_callFoo(self):
        func_name = abi.function_signature_to_4byte_selector('callFoo(address)')
        data = (func_name + bytes.fromhex("%024x" % 0x0 + self.reId_reciever_eth.hex()))
        result = self.call_partial_signed(input=data, contract=self.reId_caller, code=self.reId_caller_code)
        self.assertEqual(result['meta']['err'], None)
        self.assertEqual(len(result['meta']['innerInstructions']), 1)
        self.assertEqual(len(result['meta']['innerInstructions'][0]['instructions']), 3) # TODO: why not 2?
        self.assertEqual(result['meta']['innerInstructions'][0]['index'], 1)  # second instruction

        #  emit Foo(msg.sender, msg.value, _message);
        data = b58decode(result['meta']['innerInstructions'][0]['instructions'][0]['data'])
        self.assertEqual(data[:1], b'\x07') # 7 means OnEvent
        self.assertEqual(data[1:21], self.reId_reciever_eth)
        count_topics = int().from_bytes(data[21:29], 'little')
        self.assertEqual(count_topics, 1)
        self.assertEqual(data[29:61], abi.event_signature_to_log_topic('Foo(address,uint256,string)'))
        self.assertEqual(data[61:93], bytes.fromhex("%024x" %0x0 + self.reId_caller_eth.hex()))
        self.assertEqual(data[93:125], bytes.fromhex("%064x" %0x0))
        self.assertEqual(data[125:157], bytes.fromhex("%062x" %0x0 + "60"))
        self.assertEqual(data[157:189], bytes.fromhex("%062x" %0x0 + "08"))
        s = "call foo".encode("utf-8")
        self.assertEqual(data[189:221], bytes.fromhex('{:0<64}'.format(s.hex())))

        # emit Result(success, data);
        data = b58decode(result['meta']['innerInstructions'][0]['instructions'][1]['data'])
        self.assertEqual(data[:1], b'\x07') # 7 means OnEvent
        self.assertEqual(data[1:21], self.reId_caller_eth)
        count_topics = int().from_bytes(data[21:29], 'little')
        self.assertEqual(count_topics, 1)
        self.assertEqual(data[29:61], abi.event_signature_to_log_topic('Result(bool,bytes)'))
        self.assertEqual(data[61:93], bytes.fromhex("%062x" %0x0 + "01"))
        self.assertEqual(data[93:125], bytes.fromhex("%062x" %0x0 + "40"))
        self.assertEqual(data[125:157], bytes.fromhex("%062x" %0x0 + "20"))
        self.assertEqual(data[157:189], bytes.fromhex("%062x" %0x0 + hex(124)[2:]))

    def test_ecrecover(self):
        tx = {'to': solana2ether(self.reId_caller), 'value': 1, 'gas': 1, 'gasPrice': 1,
              'nonce': getTransactionCount(client, self.caller), 'data': bytes().fromhex("001122"), 'chainId': 111}

        signed_tx = w3.eth.account.sign_transaction(tx, self.acc.secret_key())
        _trx = Trx.fromString(signed_tx.rawTransaction)
        sig = keys.Signature(vrs=[1 if _trx.v%2==0 else 0, _trx.r, _trx.s])

        func_name = abi.function_signature_to_4byte_selector('callRecover(address,address,bytes32,bytes)')
        data = (func_name +
                bytes.fromhex("%024x" % 0x0 + self.reId_reciever_eth.hex()) +
                bytes.fromhex("%024x" % 0x0 + self.reId_recover_eth.hex()) +
                _trx.hash() +
                bytes.fromhex("%062x" % 0x0 + "80") +
                bytes.fromhex("%062x" % 0x0 + "41") +
                sig.to_bytes()
                )
        # result = self.call_signed(input=data, contract=self.reId_caller)
        result = self.call_partial_signed(input=data, contract=self.reId_caller, code=self.reId_caller_code)
        self.assertEqual(result['meta']['err'], None)
        self.assertEqual(len(result['meta']['innerInstructions']), 1)
        self.assertEqual(len(result['meta']['innerInstructions'][0]['instructions']), 4) # TODO: why not 3?
        self.assertEqual(result['meta']['innerInstructions'][0]['index'], 1)  # second instruction

        #  emit Recovered(address);
        data = b58decode(result['meta']['innerInstructions'][0]['instructions'][0]['data'])
        self.assertEqual(data[:1], b'\x07') # 7 means OnEvent
        self.assertEqual(data[1:21], self.reId_recover_eth)
        count_topics = int().from_bytes(data[21:29], 'little')
        self.assertEqual(count_topics, 1)
        self.assertEqual(data[29:61], abi.event_signature_to_log_topic('Recovered(address)'))
        self.assertEqual(data[61:93], bytes.fromhex("%024x" %0x0 + self.caller_ether.hex()))

        # emit Response_recovery_signer(success, data));
        data = b58decode(result['meta']['innerInstructions'][0]['instructions'][1]['data'])
        self.assertEqual(data[:1], b'\x07') # 7 means OnEvent
        self.assertEqual(data[1:21], self.reId_reciever_eth)
        count_topics = int().from_bytes(data[21:29], 'little')
        self.assertEqual(count_topics, 1)
        self.assertEqual(data[29:61], abi.event_signature_to_log_topic('Response_recovery_signer(bool,bytes)'))
        self.assertEqual(data[61:93], bytes.fromhex("%062x" %0x0 + "01"))
        self.assertEqual(data[93:125], bytes.fromhex("%062x" %0x0 + "40"))
        self.assertEqual(data[125:157], bytes.fromhex("%062x" %0x0 + "20"))
        self.assertEqual(data[157:189], bytes.fromhex("%024x" %0x0 + self.caller_ether.hex()))

        #  emit Result(success, data);
        data = b58decode(result['meta']['innerInstructions'][0]['instructions'][2]['data'])
        self.assertEqual(data[:1], b'\x07') # 7 means OnEvent
        self.assertEqual(data[1:21], self.reId_caller_eth)
        count_topics = int().from_bytes(data[21:29], 'little')
        self.assertEqual(count_topics, 1)
        self.assertEqual(data[29:61], abi.event_signature_to_log_topic('Result(bool,bytes)'))
        self.assertEqual(data[61:93], bytes.fromhex("%062x" %0x0 + "01"))
        self.assertEqual(data[93:125], bytes.fromhex("%062x" %0x0 + "40"))
        self.assertEqual(data[125:157], bytes.fromhex("%062x" %0x0 + "20"))
        self.assertEqual(data[157:189], bytes.fromhex("%062x" %0x0 + "01"))


    def test_create2_opcode(self):
        if http_client.get_balance(self.reId_create_receiver_code_account, commitment='recent')['result']['value'] == 0:
            trx = Transaction()
            trx.add(
                createAccountWithSeed(self.acc.public_key(),
                                      self.acc.public_key(),
                                      self.reId_create_receiver_seed,
                                      10 ** 9,
                                      4096 + 4 * 1024,
                                      PublicKey(evm_loader_id)))
            res = http_client.send_transaction(trx, self.acc, opts=TxOpts(skip_confirmation=False, preflight_commitment="root"))["result"]

        if http_client.get_balance(self.reId_create_receiver, commitment='recent')['result']['value'] == 0:
            trx = Transaction()
            trx.add(
                self.loader.createEtherAccountTrx(self.reId_create_receiver_eth, self.reId_create_receiver_code_account)[0]
            )
            res = http_client.send_transaction(trx, self.acc, opts=TxOpts(skip_confirmation=False, preflight_commitment="root"))["result"]

        func_name = abi.function_signature_to_4byte_selector('creator()')
        result = self.call_partial_signed(input=func_name, contract=self.reId_create_caller, code=self.reId_create_caller_code)

        self.assertEqual(result['meta']['err'], None)
        self.assertEqual(len(result['meta']['innerInstructions']), 1)
        self.assertEqual(len(result['meta']['innerInstructions'][0]['instructions']), 3) # TODO: why not 2?
        self.assertEqual(result['meta']['innerInstructions'][0]['index'], 1)  # second instruction

        # emit Foo(caller, amount, message)
        data = b58decode(result['meta']['innerInstructions'][0]['instructions'][0]['data'])
        self.assertEqual(data[:1], b'\x07') # 7 means OnEvent
        self.assertEqual(data[1:21], self.reId_create_receiver_eth)
        count_topics = int().from_bytes(data[21:29], 'little')
        self.assertEqual(count_topics, 1)
        self.assertEqual(data[29:61], abi.event_signature_to_log_topic('Foo(address,uint256,string)'))
        self.assertEqual(data[61:93], bytes.fromhex("%024x" %0x0 + self.reId_create_caller_eth.hex()))
        self.assertEqual(data[93:125], bytes.fromhex("%064x" %0x0))
        self.assertEqual(data[125:157], bytes.fromhex("%062x" %0x0 + "60"))
        self.assertEqual(data[157:189], bytes.fromhex("%062x" %0x0 + "08"))
        s = "call foo".encode("utf-8")
        self.assertEqual(data[189:221], bytes.fromhex('{:0<64}'.format(s.hex())))

        # emit Result_foo(result)
        data = b58decode(result['meta']['innerInstructions'][0]['instructions'][1]['data'])
        self.assertEqual(data[:1], b'\x07') # 7 means OnEvent
        self.assertEqual(data[1:21], self.reId_create_caller_eth)
        count_topics = int().from_bytes(data[21:29], 'little')
        self.assertEqual(count_topics, 1)
        self.assertEqual(data[29:61], abi.event_signature_to_log_topic('Result_foo(uint256)'))
        self.assertEqual(data[61:93], bytes.fromhex("%062x" %0x0 + hex(124)[2:]))

    def test_nested_revert(self):
        func_name = abi.function_signature_to_4byte_selector('callFoo(address)')
        data = (func_name + bytes.fromhex("%024x" % 0x0 + self.reId_revert_eth.hex()))
        result = self.call_partial_signed(input=data, contract=self.reId_caller, code=self.reId_caller_code)

        self.assertEqual(result['meta']['err'], None)
        self.assertEqual(len(result['meta']['innerInstructions']), 1)
        self.assertEqual(len(result['meta']['innerInstructions'][0]['instructions']), 2)  # TODO: why not 1?
        self.assertEqual(result['meta']['innerInstructions'][0]['index'], 1)  # second instruction

        #  emit Result(success, data);
        data = b58decode(result['meta']['innerInstructions'][0]['instructions'][0]['data'])
        self.assertEqual(data[:1], b'\x07') # 7 means OnEvent
        self.assertEqual(data[1:21], self.reId_caller_eth)
        count_topics = int().from_bytes(data[21:29], 'little')
        self.assertEqual(count_topics, 1)
        self.assertEqual(data[29:61], abi.event_signature_to_log_topic('Result(bool,bytes)'))
        self.assertEqual(data[61:93], bytes.fromhex("%062x" %0x0 + "00")) # result false
        self.assertEqual(data[93:125], bytes.fromhex("%062x" %0x0 + "40"))
        self.assertEqual(data[125:157], bytes.fromhex("%062x" %0x0 + "00"))
<|MERGE_RESOLUTION|>--- conflicted
+++ resolved
@@ -9,12 +9,11 @@
 
 
 solana_url = os.environ.get("SOLANA_URL", "http://localhost:8899")
-client = Client(solana_url)
+http_client = Client(solana_url)
 CONTRACTS_DIR = os.environ.get("CONTRACTS_DIR", "evm_loader/")
 # CONTRACTS_DIR = os.environ.get("CONTRACTS_DIR", "")
 evm_loader_id = os.environ.get("EVM_LOADER")
 # evm_loader_id = "7NXfEKTMhPdkviCjWipXxUtkEMDRzPJMQnz39aRMCwb1"
-
 
 sysinstruct = "Sysvar1nstructions1111111111111111111111111"
 keccakprog = "KeccakSecp256k11111111111111111111111111111"
@@ -124,11 +123,7 @@
         if getBalance(storage) == 0:
             trx = Transaction()
             trx.add(createAccountWithSeed(self.acc.public_key(), self.acc.public_key(), seed, 10**9, 128*1024, PublicKey(evm_loader_id)))
-<<<<<<< HEAD
-            send_transaction(client, trx, self.acc)
-=======
-            res = http_client.send_transaction(trx, self.acc, opts=TxOpts(skip_confirmation=False))
->>>>>>> 55a76d26
+            http_client.send_transaction(trx, self.acc, opts=TxOpts(skip_confirmation=False))
 
         return storage
 
