use evm::{H160, U256};
use serde::{Deserialize, Serialize};
use solana_program::{ 
    sysvar::instructions::{load_current_index, load_instruction_at},
    account_info::AccountInfo,
    entrypoint::{ ProgramResult },
    program_error::{ProgramError},
    secp256k1_program,
};
<<<<<<< HEAD
use std::convert::Into;
use crate::utils::{keccak256_digest, ecrecover, EcrecoverError};
=======
use std::convert::{Into, TryFrom};
use crate::utils::{keccak256_digest, keccak256_h256};
>>>>>>> e2e88fa6

#[derive(Default, Serialize, Deserialize, Debug)]
struct SecpSignatureOffsets {
    signature_offset: u16, // offset to [signature,recovery_id] of 64+1 bytes
    signature_instruction_index: u8,
    eth_address_offset: u16, // offset to eth_address of 20 bytes
    eth_address_instruction_index: u8,
    message_data_offset: u16, // offset to start of message data
    message_data_size: u16,   // size of message data
    message_instruction_index: u8,
}

pub fn make_secp256k1_instruction(instruction_index: u8, message_len: u16, data_start: u16) -> Vec<u8> {
    const NUMBER_OF_SIGNATURES: u8 = 1;
    const ETH_SIZE: u16 = 20;
    const SIGN_SIZE: u16 = 65;
    let eth_offset: u16 = data_start;
    let sign_offset: u16 = eth_offset + ETH_SIZE;
    let msg_offset: u16 = sign_offset + SIGN_SIZE;

    let offsets = SecpSignatureOffsets {
        signature_offset: sign_offset,
        signature_instruction_index: instruction_index,
        eth_address_offset: eth_offset,
        eth_address_instruction_index: instruction_index,
        message_data_offset: msg_offset,
        message_data_size: message_len,
        message_instruction_index: instruction_index,
    };

    let bin_offsets = bincode::serialize(&offsets).unwrap();

    let mut instruction_data = Vec::with_capacity(1 + bin_offsets.len());
    instruction_data.push(NUMBER_OF_SIGNATURES);
    instruction_data.extend(&bin_offsets);

    instruction_data
}

pub fn check_secp256k1_instruction(sysvar_info: &AccountInfo, message_len: usize, data_offset: u16) -> ProgramResult
{
    let message_len = u16::try_from(message_len).map_err(|_| ProgramError::InvalidInstructionData)?;

    let current_instruction = load_current_index(&sysvar_info.try_borrow_data()?);
    let current_instruction = u8::try_from(current_instruction).map_err(|_| ProgramError::InvalidInstructionData)?;
    let index = current_instruction - 1;

    if let Ok(instr) = load_instruction_at(index.into(), &sysvar_info.try_borrow_data()?) {
        if secp256k1_program::check_id(&instr.program_id) {
            let reference_instruction = make_secp256k1_instruction(current_instruction, message_len, data_offset);
            if reference_instruction != instr.data {
                debug_print!("wrong keccak instruction data");
                debug_print!("instruction: {}", &hex::encode(&instr.data));
                debug_print!("reference: {}", &hex::encode(&reference_instruction));
                return Err(ProgramError::InvalidInstructionData);
            }
        } else {
            return Err(ProgramError::IncorrectProgramId);
        }
    }
    else {
        debug_print!("ERR");
        return Err(ProgramError::MissingRequiredSignature);
    }

    Ok(())
}


#[derive(Debug)]
#[allow(clippy::module_name_repetitions)]
pub struct UnsignedTransaction {
    pub nonce: u64,
    pub gas_price: U256,
    pub gas_limit: U256,
    pub to: Option<H160>,
    pub value: U256,
    pub call_data: Vec<u8>,
    pub chain_id: U256,
}

impl rlp::Decodable for UnsignedTransaction {
    fn decode(rlp: &rlp::Rlp) -> Result<Self, rlp::DecoderError> {
        if rlp.item_count()? != 9 {
            return Err(rlp::DecoderError::RlpIncorrectListLen);
        }

        let tx = UnsignedTransaction {
            nonce: rlp.val_at(0)?,
            gas_price: rlp.val_at(1)?,
            gas_limit: rlp.val_at(2)?,
            to: {
                let to = rlp.at(3)?;
                if to.is_empty() {
                    if to.is_data() {
                        None
                    } else {
                        return Err(rlp::DecoderError::RlpExpectedToBeData);
                    }
                } else {
                    Some(to.as_val()?)
                }
            },
            value: rlp.val_at(4)?,
            call_data: rlp.val_at(5)?,
            chain_id: rlp.val_at(6)?,
        };

        Ok(tx)
    }
}

<<<<<<< HEAD
pub fn get_data(raw_tx: &[u8]) -> (u64, Option<H160>, Vec<u8>) {
    let tx: Result<UnsignedTransaction, _> = rlp::decode(&raw_tx);
    let tx = tx.unwrap();

    (tx.nonce, tx.to, tx.call_data)
}

pub fn verify_tx_signature(signature: &[u8], unsigned_trx: &[u8]) -> Result<H160, EcrecoverError> {
=======
pub fn verify_tx_signature(signature: &[u8], unsigned_trx: &[u8]) -> Result<H160, secp256k1::Error> {
>>>>>>> e2e88fa6
    let digest = keccak256_digest(unsigned_trx);

    let public_key = ecrecover(&digest, signature[64], &signature[0..64])?;

<<<<<<< HEAD
    let address = keccak256_digest(&public_key.to_bytes());
    let address = H160::from_slice(&address[12..32]);

    Ok(address)
=======
    let public_key = secp256k1::recover(&message, &signature, &recovery_id)?;
    Ok(keccak256_h256(&public_key.serialize()[1..]).into())
>>>>>>> e2e88fa6
}<|MERGE_RESOLUTION|>--- conflicted
+++ resolved
@@ -7,13 +7,8 @@
     program_error::{ProgramError},
     secp256k1_program,
 };
-<<<<<<< HEAD
-use std::convert::Into;
+use std::convert::{Into, TryFrom};
 use crate::utils::{keccak256_digest, ecrecover, EcrecoverError};
-=======
-use std::convert::{Into, TryFrom};
-use crate::utils::{keccak256_digest, keccak256_h256};
->>>>>>> e2e88fa6
 
 #[derive(Default, Serialize, Deserialize, Debug)]
 struct SecpSignatureOffsets {
@@ -126,29 +121,13 @@
     }
 }
 
-<<<<<<< HEAD
-pub fn get_data(raw_tx: &[u8]) -> (u64, Option<H160>, Vec<u8>) {
-    let tx: Result<UnsignedTransaction, _> = rlp::decode(&raw_tx);
-    let tx = tx.unwrap();
-
-    (tx.nonce, tx.to, tx.call_data)
-}
-
 pub fn verify_tx_signature(signature: &[u8], unsigned_trx: &[u8]) -> Result<H160, EcrecoverError> {
-=======
-pub fn verify_tx_signature(signature: &[u8], unsigned_trx: &[u8]) -> Result<H160, secp256k1::Error> {
->>>>>>> e2e88fa6
     let digest = keccak256_digest(unsigned_trx);
 
     let public_key = ecrecover(&digest, signature[64], &signature[0..64])?;
 
-<<<<<<< HEAD
     let address = keccak256_digest(&public_key.to_bytes());
     let address = H160::from_slice(&address[12..32]);
 
     Ok(address)
-=======
-    let public_key = secp256k1::recover(&message, &signature, &recovery_id)?;
-    Ok(keccak256_h256(&public_key.serialize()[1..]).into())
->>>>>>> e2e88fa6
 }