--- conflicted
+++ resolved
@@ -77,29 +77,11 @@
 
         let data = array_ref![input, 0, 128];
         let (msg, v, sig) = array_refs![data, 32, 32, 64];
-<<<<<<< HEAD
-
-        let v = U256::from(v).as_u32() as u8;
+
+        let v: u8 = U256::from(v).as_u32().try_into().unwrap();
         let recovery_id = v - 27;
         let public_key = match ecrecover(&msg[..], recovery_id, &sig[..]) {
             Ok(key) => key,
-=======
-        let message = secp256k1::Message::parse(msg);
-
-        let signature = secp256k1::Signature::parse(sig);
-
-        let v: u8 = match U256::from_big_endian(v).try_into() {
-            Ok(value) => value,
-            Err(_) => return Some(Capture::Exit((ExitReason::Succeed(evm::ExitSucceed::Returned), vec![0; 32])))
-        };
-        let recovery_id = match secp256k1::RecoveryId::parse_rpc(v) {
-            Ok(value) => value,
-            Err(_) => return Some(Capture::Exit((ExitReason::Succeed(evm::ExitSucceed::Returned), vec![0; 32])))
-        };
-
-        let public_key = match secp256k1::recover(&message, &signature, &recovery_id) {
-            Ok(value) => value,
->>>>>>> c520817a
             Err(_) => return Some(Capture::Exit((ExitReason::Succeed(evm::ExitSucceed::Returned), vec![0; 32])))
         };
     
