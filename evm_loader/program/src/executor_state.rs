#![allow(missing_docs, clippy::missing_panics_doc, clippy::missing_errors_doc)] /// Todo: document

use std::{
    boxed::Box,
    collections::{BTreeMap, BTreeSet},
    vec::Vec
};
use core::mem;
use evm::gasometer::Gasometer;
use evm::backend::{Apply, Basic, Log};
use evm::{ExitError, Transfer, Valids, H160, H256, U256};
use serde::{Serialize, Deserialize};
use crate::utils::{keccak256_h256};
use crate::token;
use crate::solana_backend::AccountStorage;
use solana_program::pubkey::Pubkey;
use spl_associated_token_account::get_associated_token_address;
use std::str::FromStr;

#[derive(Clone, Debug, Serialize, Deserialize)]
struct ExecutorAccount {
    pub basic: Basic,
    #[serde(with = "serde_bytes")]
    pub code: Option<Vec<u8>>,
    #[serde(with = "serde_bytes")]
    pub valids: Option<Vec<u8>>,
    pub reset: bool,
}

#[derive(Serialize, Deserialize)]
pub struct ExecutorMetadata {
    gasometer: Gasometer,
    is_static: bool,
    depth: Option<usize>
}

impl ExecutorMetadata {
    #[allow(clippy::missing_const_for_fn)]
    #[must_use]
    pub fn new(gas_limit: u64) -> Self {
        Self {
            gasometer: Gasometer::new(gas_limit),
            is_static: false,
            depth: None
        }
    }

    #[allow(clippy::needless_pass_by_value)]
    pub fn swallow_commit(&mut self, other: Self) -> Result<(), ExitError> {
	    self.gasometer.record_stipend(other.gasometer.gas())?;
        self.gasometer
            .record_refund(other.gasometer.refunded_gas())?;

    	// The following fragment deleted in the mainstream code:
        // if let Some(runtime) = self.runtime.borrow_mut().as_ref() {
        //     let return_value = other.borrow().runtime().unwrap().machine().return_value();
        //     runtime.set_return_data(return_value);
        // }

        Ok(())
    }

    #[allow(clippy::needless_pass_by_value)]
    pub fn swallow_revert(&mut self, other: Self) -> Result<(), ExitError> {
        self.gasometer.record_stipend(other.gasometer.gas())?;

        Ok(())
    }

    #[allow(clippy::needless_pass_by_value, clippy::unused_self, clippy::unnecessary_wraps)]
    pub fn swallow_discard(&mut self, _other: Self) -> Result<(), ExitError> {
        Ok(())
    }

    #[allow(clippy::missing_const_for_fn)]
    #[must_use]
    pub fn spit_child(&self, gas_limit: u64, is_static: bool) -> Self {
        Self {
            gasometer: Gasometer::new(gas_limit),
            is_static: is_static || self.is_static,
            depth: match self.depth {
                None => Some(0),
                Some(n) => Some(n + 1),
            }
        }
    }

    #[must_use]
    pub const fn gasometer(&self) -> &Gasometer {
        &self.gasometer
    }

    pub fn gasometer_mut(&mut self) -> &mut Gasometer {
        &mut self.gasometer
    }

    #[allow(dead_code)]
    #[must_use]
    pub const fn is_static(&self) -> bool {
        self.is_static
    }

    #[must_use]
    pub const fn depth(&self) -> Option<usize> {
        self.depth
    }
}

#[derive(Serialize, Deserialize, Debug)]
pub struct SplTransfer {
    pub source: H160,
    pub target: H160,
    pub mint: Pubkey,
    pub source_token: Pubkey,
    pub target_token: Pubkey,
    pub value: u64
}

#[derive(Serialize, Deserialize, Debug)]
pub struct SplApprove {
    pub owner: H160,
    pub spender: Pubkey,
    pub mint: Pubkey,
    pub value: u64
}

#[derive(Serialize, Deserialize, Debug)]
pub struct ERC20Approve {
    pub owner: H160,
    pub spender: H160,
    pub mint: Pubkey,
    pub value: U256
}

#[derive(Serialize, Deserialize)]
pub struct ExecutorSubstate {
    metadata: ExecutorMetadata,
    parent: Option<Box<ExecutorSubstate>>,
    logs: Vec<Log>,
    transfers: Vec<Transfer>,
    accounts: BTreeMap<H160, ExecutorAccount>,
    storages: BTreeMap<(H160, U256), U256>,
    spl_balances: BTreeMap<Pubkey, u64>,
    spl_transfers: Vec<SplTransfer>,
    spl_approves: Vec<SplApprove>,
    erc20_allowances: BTreeMap<(H160, H160, Pubkey), U256>,
    deletes: BTreeSet<H160>,
}

pub type ApplyState = (Vec::<Apply<BTreeMap<U256, U256>>>, Vec<Log>, Vec<Transfer>, Vec<SplTransfer>, Vec<SplApprove>, Vec<ERC20Approve>);

impl ExecutorSubstate {
    #[allow(clippy::missing_const_for_fn)]
    #[must_use]
    pub fn new(gas_limit: u64) -> Self {
        Self {
            metadata: ExecutorMetadata::new(gas_limit),
            parent: None,
            logs: Vec::new(),
            transfers: Vec::new(),
            accounts: BTreeMap::new(),
            storages: BTreeMap::new(),
            spl_balances: BTreeMap::new(),
            spl_transfers: Vec::new(),
            spl_approves: Vec::new(),
            erc20_allowances: BTreeMap::new(),
            deletes: BTreeSet::new(),
        }
    }

    #[must_use]
    pub const fn metadata(&self) -> &ExecutorMetadata {
        &self.metadata
    }

    pub fn metadata_mut(&mut self) -> &mut ExecutorMetadata {
        &mut self.metadata
    }

    /// Deconstruct the executor, return state to be applied. Panic if the
    /// executor is not in the top-level substate.
    #[must_use]
    pub fn deconstruct<B: AccountStorage>(
        mut self,
        backend: &B,
    ) -> ApplyState {
        assert!(self.parent.is_none());

        let mut applies = Vec::<Apply<BTreeMap<U256, U256>>>::new();

        let mut addresses = BTreeSet::new();

        for address in self.accounts.keys() {
            addresses.insert(*address);
        }

        for (address, _) in self.storages.keys() {
            addresses.insert(*address);
        }

        for address in addresses {
            if self.deletes.contains(&address) {
                continue;
            }

            let mut storage = BTreeMap::new();
            for ((oa, ok), ov) in &self.storages {
                if *oa == address {
                    storage.insert(*ok, *ov);
                }
            }

            let apply = {
                let account = self.accounts.remove(&address).unwrap_or_else(
                    || ExecutorAccount {
                        basic: backend.basic(&address),
                        code: None,
                        valids: None,
                        reset: false,
                    }
                );

                Apply::Modify {
                    address,
                    basic: account.basic,
                    code_and_valids: account.code.zip(account.valids),
                    storage,
                    reset_storage: account.reset,
                }
            };

            applies.push(apply);
        }

        for address in self.deletes {
            applies.push(Apply::Delete { address });
        }

        let mut erc20_approves = Vec::with_capacity(self.erc20_allowances.len());
        for ((owner, spender, mint), value) in self.erc20_allowances {
            let approve = ERC20Approve { owner, spender, mint, value };
            erc20_approves.push(approve);
        }

        (applies, self.logs, self.transfers, self.spl_transfers, self.spl_approves, erc20_approves)
    }

    pub fn enter(&mut self, gas_limit: u64, is_static: bool) {
        let mut entering = Self {
            metadata: self.metadata.spit_child(gas_limit, is_static),
            parent: None,
            logs: Vec::new(),
            transfers: Vec::new(),
            accounts: BTreeMap::new(),
            storages: BTreeMap::new(),
            spl_balances: BTreeMap::new(),
            spl_transfers: Vec::new(),
            spl_approves: Vec::new(),
            erc20_allowances: BTreeMap::new(),
            deletes: BTreeSet::new(),
        };
        mem::swap(&mut entering, self);

        self.parent = Some(Box::new(entering));
    }

    pub fn exit_commit(&mut self) -> Result<(), ExitError> {
        let mut exited = *self.parent.take().expect("Cannot commit on root substate");
        mem::swap(&mut exited, self);

        self.metadata.swallow_commit(exited.metadata)?;
        self.logs.append(&mut exited.logs);
        self.transfers.append(&mut exited.transfers);

        self.spl_balances.append(&mut exited.spl_balances);
        self.spl_transfers.append(&mut exited.spl_transfers);
        self.spl_approves.append(&mut exited.spl_approves);

        self.erc20_allowances.append(&mut exited.erc20_allowances);

        let mut resets = BTreeSet::new();
        for (address, account) in &exited.accounts {
            if account.reset {
                resets.insert(*address);
            }
        }
        let mut reset_keys = BTreeSet::new();
        for (address, key) in self.storages.keys() {
            if resets.contains(address) {
                reset_keys.insert((*address, *key));
            }
        }
        for (address, key) in reset_keys {
            self.storages.remove(&(address, key));
        }

        resets = BTreeSet::new();
        for (address, account) in &self.accounts {
            if account.reset {
                resets.insert(*address);
            }
        }
        self.accounts.append(&mut exited.accounts);
        self.storages.append(&mut exited.storages);
        self.deletes.append(&mut exited.deletes);

        for address in &resets {
            if self.accounts.contains_key(address){
                self.accounts.get_mut(address).unwrap().reset = true;
            }
        }

        Ok(())
    }

    pub fn exit_revert(&mut self) -> Result<(), ExitError> {
        let mut exited = *self.parent.take().expect("Cannot discard on root substate");
        mem::swap(&mut exited, self);

        self.metadata.swallow_revert(exited.metadata)?;

        Ok(())
    }

    pub fn exit_discard(&mut self) -> Result<(), ExitError> {
        let mut exited = *self.parent.take().expect("Cannot discard on root substate");
        mem::swap(&mut exited, self);

        self.metadata.swallow_discard(exited.metadata)?;

        Ok(())
    }

    fn known_account(&self, address: H160) -> Option<&ExecutorAccount> {
        match self.accounts.get(&address) {
            Some(account) => Some(account),
            None => self.parent.as_ref().and_then(|parent| parent.known_account(address))
        }
    }

    #[must_use]
    pub fn known_basic(&self, address: H160) -> Option<Basic> {
        self.known_account(address).map(|acc| acc.basic.clone())
    }

    #[must_use]
    pub fn known_code(&self, address: H160) -> Option<Vec<u8>> {
        self.known_account(address).and_then(|acc| acc.code.clone())
    }

    #[must_use]
    pub fn known_valids(&self, address: H160) -> Option<Vec<u8>> {
        self.known_account(address).and_then(|acc| acc.valids.clone())
    }

    #[must_use]
    pub fn known_empty(&self, address: H160) -> Option<bool> {
        if let Some(account) = self.known_account(address) {
            if account.basic.balance != U256::zero() {
                return Some(false);
            }

            if account.basic.nonce != U256::zero() {
                return Some(false);
            }

            if let Some(code) = &account.code {
                return Some(
                    account.basic.balance == U256::zero()
                        && account.basic.nonce == U256::zero()
                        && code.is_empty(),
                );
            }
        }

        None
    }

    #[must_use]
    pub fn known_storage(&self, address: H160, key: U256) -> Option<U256> {
        if let Some(value) = self.storages.get(&(address, key)) {
            return Some(*value);
        }

        if let Some(account) = self.accounts.get(&address) {
            if account.reset {
                return Some(U256::zero());
            }
        }

        if let Some(parent) = self.parent.as_ref() {
            return parent.known_storage(address, key);
        }

        None
    }

    #[must_use]
    pub fn known_original_storage(&self, address: H160, key: U256) -> Option<U256> {
        if let Some(account) = self.accounts.get(&address) {
            if account.reset {
                return Some(U256::zero());
            }
        }

        if let Some(parent) = self.parent.as_ref() {
            return parent.known_original_storage(address, key);
        }

        None
    }

    #[must_use]
    pub fn deleted(&self, address: H160) -> bool {
        if self.deletes.contains(&address) {
            return true;
        }

        if let Some(parent) = self.parent.as_ref() {
            return parent.deleted(address);
        }

        false
    }

    #[must_use]
    fn account_mut<B: AccountStorage>(&mut self, address: H160, backend: &B) -> &mut ExecutorAccount {
        #[allow(clippy::map_entry)]
        if !self.accounts.contains_key(&address) {
            let account = self.known_account(address).cloned().map_or_else(
                || ExecutorAccount {
                    basic: backend.basic(&address),
                    code: None,
                    valids: None,
                    reset: false,
                },
                |mut v| {
                    v.reset = false;
                    v
                },
            );
            self.accounts.insert(address, account);
        }

        self.accounts
            .get_mut(&address)
            .expect("New account was just inserted")
    }

    pub fn inc_nonce<B: AccountStorage>(&mut self, address: H160, backend: &B) {
        self.account_mut(address, backend).basic.nonce += U256::one();
    }

    pub fn set_storage(&mut self, address: H160, key: U256, value: U256) {
        self.storages.insert((address, key), value);
    }

    pub fn reset_storage<B: AccountStorage>(&mut self, address: H160, backend: &B) {
        let mut removing = Vec::new();

        for (oa, ok) in self.storages.keys() {
            if *oa == address {
                removing.push(*ok);
            }
        }

        for ok in removing {
            self.storages.remove(&(address, ok));
        }

        self.account_mut(address, backend).reset = true;
    }

    pub fn log(&mut self, address: H160, topics: Vec<H256>, data: Vec<u8>) {
        self.logs.push(Log {
            address,
            topics,
            data,
        });
    }

    pub fn set_deleted(&mut self, address: H160) {
        self.deletes.insert(address);
    }

    pub fn set_code<B: AccountStorage>(&mut self, address: H160, code: Vec<u8>, backend: &B) {
        self.account_mut(address, backend).valids = Some(Valids::compute(&code));
        self.account_mut(address, backend).code = Some(code);
    }

    pub fn transfer<B: AccountStorage>(
        &mut self,
        transfer: &Transfer,
        backend: &B,
    ) -> Result<(), ExitError> {
        let min_decimals = u32::from(token::eth_decimals() - token::token_mint::decimals());
        let min_value = U256::from(10_u64.pow(min_decimals));
        let transfer_value_without_min_value = transfer.value - transfer.value % min_value;
        {
            let source = self.account_mut(transfer.source, backend);
            source.basic.balance
                .checked_sub(transfer_value_without_min_value)
                .ok_or(ExitError::OutOfFund)?;
        }

        {
            let target = self.account_mut(transfer.target, backend);
            target.basic.balance = target.basic.balance.saturating_add(transfer_value_without_min_value);
        }

        self.transfers.push(*transfer);

        Ok(())
    }

    pub fn reset_balance<B: AccountStorage>(&mut self, address: H160, backend: &B) {
        self.account_mut(address, backend).basic.balance = U256::zero();
    }

    pub fn touch<B: AccountStorage>(&mut self, address: H160, backend: &B) {
        let _unused = self.account_mut(address, backend);
    }

    fn known_spl_balance(&self, address: &Pubkey) -> Option<&u64> {
        match self.spl_balances.get(address) {
            Some(balance) => Some(balance),
            None => self.parent.as_ref().and_then(|parent| parent.known_spl_balance(address))
        }
    }

    #[must_use]
    pub fn spl_balance<B: AccountStorage>(&self, address: &Pubkey, backend: &B) -> u64 {
        self.known_spl_balance(address)
            .copied()
            .unwrap_or_else(|| backend.get_spl_token_balance(address))
    }

    #[must_use]
    fn spl_balance_mut<B: AccountStorage>(&mut self, address: &Pubkey, backend: &B) -> &mut u64 {
        #[allow(clippy::map_entry)]
        if !self.spl_balances.contains_key(address) {
            let balance = self.spl_balance(address, backend);
            self.spl_balances.insert(*address, balance);
        }

        self.spl_balances
            .get_mut(address)
            .expect("New balance was just inserted")
    }

    fn spl_transfer<B: AccountStorage>(&mut self, transfer: SplTransfer, backend: &B) -> Result<(), ExitError> {
        {
            let source_balance = self.spl_balance_mut(&transfer.source_token, backend);
            if *source_balance < transfer.value {
                return Err(ExitError::OutOfFund);
            }

            *source_balance -= transfer.value;
        }
        {
            let target_balance = self.spl_balance_mut(&transfer.target_token, backend);
            *target_balance += transfer.value;
        }

        self.spl_transfers.push(transfer);

        Ok(())
    }

    fn spl_approve(&mut self, approve: SplApprove) {
        self.spl_approves.push(approve);
    }

    fn known_erc20_allowance(&self, owner: H160, spender: H160, mint: Pubkey) -> Option<&U256> {
        match self.erc20_allowances.get(&(owner, spender, mint)) {
            Some(allowance) => Some(allowance),
            None => self.parent.as_ref().and_then(|parent| parent.known_erc20_allowance(owner, spender, mint))
        }
    }

    #[must_use]
    pub fn erc20_allowance<B: AccountStorage>(&self, owner: H160, spender: H160, mint: Pubkey, backend: &B) -> U256 {
        self.known_erc20_allowance(owner, spender, mint)
            .copied()
            .unwrap_or_else(|| backend.get_erc20_allowance(&owner, &spender, &mint))
    }

    #[must_use]
    pub fn erc20_allowance_mut<B: AccountStorage>(&mut self, owner: H160, spender: H160, mint: Pubkey, backend: &B) -> &mut U256 {
        let key = (owner, spender, mint);

        #[allow(clippy::map_entry)]
        if !self.erc20_allowances.contains_key(&key) {
            let allowance = self.erc20_allowance(owner, spender, mint, backend);
            self.erc20_allowances.insert(key, allowance);
        }

        self.erc20_allowances
            .get_mut(&key)
            .expect("New allowance was just inserted")
    }

    fn erc20_approve(&mut self, approve: &ERC20Approve) {
        self.erc20_allowances.insert((approve.owner, approve.spender, approve.mint), approve.value);
    }
}

pub struct ExecutorState<'a, B: AccountStorage> {
    backend: &'a B,
    substate: ExecutorSubstate,
}

impl<'a, B: AccountStorage> ExecutorState<'a, B> {
    #[must_use]
    #[allow(clippy::unused_self)]
    pub fn gas_price(&self) -> U256 {
        // TODO correct gas price
        U256::zero()
    }

    #[must_use]
    pub fn origin(&self) -> H160 {
        self.backend.origin()
    }

    #[must_use]
    #[allow(clippy::unused_self)]
    pub fn block_hash(&self, _number: U256) -> H256 {
        H256::default()
    }

    #[must_use]
    pub fn block_number(&self) -> U256 {
        self.backend.block_number()
    }

    #[must_use]
    #[allow(clippy::unused_self)]
    pub fn block_coinbase(&self) -> H160 {
        H160::default()
    }

    #[must_use]
    pub fn block_timestamp(&self) -> U256 {
        self.backend.block_timestamp()
    }

    #[must_use]
    #[allow(clippy::unused_self)]
    pub fn block_difficulty(&self) -> U256 {
        U256::zero()
    }

    #[must_use]
    #[allow(clippy::unused_self)]
    pub fn block_gas_limit(&self) -> U256 {
        U256::from(u64::MAX)
    }

    #[must_use]
    #[allow(clippy::unused_self)]
    pub fn chain_id(&self) -> U256 {
        crate::solana_backend::chain_id()
    }

    #[must_use]
    pub fn exists(&self, address: H160) -> bool {
        self.substate.known_account(address).is_some() || self.backend.exists(&address)
    }

    #[must_use]
    pub fn basic(&self, address: H160) -> Basic {
        self.substate
            .known_basic(address)
            .unwrap_or_else(|| self.backend.basic(&address))
    }

    #[must_use]
    pub fn code(&self, address: H160) -> Vec<u8> {
        self.substate
            .known_code(address)
            .unwrap_or_else(|| self.backend.code(&address))
    }

    #[must_use]
    pub fn code_hash(&self, address: H160) -> H256 {
        self.substate.known_code(address)
            .map_or_else(|| self.backend.code_hash(&address), |code| keccak256_h256(&code))
    }

    #[must_use]
    pub fn code_size(&self, address: H160) -> usize {
         self.substate.known_code(address)
            .map_or_else(|| self.backend.code_size(&address), |code| code.len())
    }

    #[must_use]
    pub fn valids(&self, address: H160) -> Vec<u8> {
        self.substate
            .known_valids(address)
            .unwrap_or_else(|| self.backend.valids(&address))
    }

    #[must_use]
    pub fn storage(&self, address: H160, key: U256) -> U256 {
        self.substate
            .known_storage(address, key)
            .unwrap_or_else(|| self.backend.storage(&address, &key))
    }

    #[must_use]
    pub fn metadata(&self) -> &ExecutorMetadata {
        self.substate.metadata()
    }

    #[must_use]
    pub fn metadata_mut(&mut self) -> &mut ExecutorMetadata {
        self.substate.metadata_mut()
    }

    pub fn enter(&mut self, gas_limit: u64, is_static: bool) {
        self.substate.enter(gas_limit, is_static);
    }

    pub fn exit_commit(&mut self) -> Result<(), ExitError> {
        self.substate.exit_commit()
    }

    pub fn exit_revert(&mut self) -> Result<(), ExitError> {
        self.substate.exit_revert()
    }

    pub fn exit_discard(&mut self) -> Result<(), ExitError> {
        self.substate.exit_discard()
    }

    #[must_use]
    pub fn is_empty(&self, address: H160) -> bool {
        if let Some(known_empty) = self.substate.known_empty(address) {
            return known_empty;
        }

        self.backend.basic(&address).balance == U256::zero()
            && self.backend.basic(&address).nonce == U256::zero()
            && self.backend.code(&address).len() == 0
    }

    #[must_use]
    pub fn deleted(&self, address: H160) -> bool {
        self.substate.deleted(address)
    }

    pub fn inc_nonce(&mut self, address: H160) {
        self.substate.inc_nonce(address, self.backend);
    }

    pub fn set_storage(&mut self, address: H160, key: U256, value: U256) {
        self.substate.set_storage(address, key, value);
    }

    pub fn reset_storage(&mut self, address: H160) {
        self.substate.reset_storage(address, self.backend);
    }

    #[must_use]
    pub fn original_storage(&self, address: H160, key: U256) -> Option<U256> {
        if let Some(value) = self.substate.known_original_storage(address, key) {
            return Some(value);
        }

        Some(self.backend.storage(&address, &key)) // todo backend.original_storage
    }

    pub fn log(&mut self, address: H160, topics: Vec<H256>, data: Vec<u8>) {
        self.substate.log(address, topics, data);
    }

    pub fn set_deleted(&mut self, address: H160) {
        self.substate.set_deleted(address);
    }

    pub fn set_code(&mut self, address: H160, code: Vec<u8>) {
        self.substate.set_code(address, code, self.backend);
    }

    pub fn transfer(&mut self, transfer: &Transfer) -> Result<(), ExitError> {
        debug_print!("executor transfer from={} to={} value={}", transfer.source, transfer.target, transfer.value);
        if transfer.value.is_zero() {
            return Ok(())
        }

<<<<<<< HEAD
        let min_decimals = u32::from(token::eth_decimals() - token::token_mint::decimals());
        let min_value = U256::from(10_u64.pow(min_decimals));
        if !(transfer.value % min_value).is_zero() {
            return Err(ExitError::OutOfFund);
        }

        self.substate.transfer(transfer, self.backend)
=======
        self.substate.transfer(transfer, &self.backend)
>>>>>>> 4ac2c0dc
    }

    pub fn reset_balance(&mut self, address: H160) {
        self.substate.reset_balance(address, self.backend);
    }

    pub fn touch(&mut self, address: H160) {
        self.substate.touch(address, self.backend);
    }

    #[must_use]
    pub fn erc20_decimals(&self, mint: Pubkey) -> u8
    {
        self.backend.get_spl_token_decimals(&mint)
    }

    #[must_use]
    pub fn erc20_total_supply(&self, mint: Pubkey) -> U256
    {
        let supply = self.backend.get_spl_token_supply(&mint);
        U256::from(supply)
    }

    #[must_use]
    pub fn erc20_balance_of(&self, mint: Pubkey, address: H160) -> U256
    {
        let solana_address = self.backend.get_account_solana_address(&address).unwrap();
        let token_account = get_associated_token_address(&solana_address, &mint);

        let balance = self.substate.spl_balance(&token_account, self.backend);
        U256::from(balance)
    }

    fn erc20_emit_transfer_event(&mut self, contract: H160, source: H160, target: H160, value: u64) {
        // event Transfer(address indexed from, address indexed to, uint256 value);

        let topics = vec![
            H256::from_str("ddf252ad1be2c89b69c2b068fc378daa952ba7f163c4a11628f55a4df523b3ef").unwrap(),
            H256::from(source),
            H256::from(target)
        ];

        let mut data = vec![0_u8; 32];
        U256::from(value).into_big_endian_fast(&mut data);

        self.log(contract, topics, data);
    }

    #[must_use]
    fn erc20_transfer_impl(&mut self, mint: Pubkey, contract: H160, source: H160, target: H160, value: U256) -> bool
    {
        if value > U256::from(u64::MAX) {
            return false;
        }
        let value = value.as_u64();

        let source_solana = self.backend.get_account_solana_address(&source).unwrap();
        let source_token = get_associated_token_address(&source_solana, &mint);

        let target_solana = self.backend.get_account_solana_address(&target).unwrap();
        let target_token = get_associated_token_address(&target_solana, &mint);

        let transfer = SplTransfer { source, target, mint, source_token, target_token, value };
        if self.substate.spl_transfer(transfer, self.backend).is_err() {
            return false;
        }

        self.erc20_emit_transfer_event(contract, source, target, value);

        true
    }

    #[must_use]
    pub fn erc20_transfer(&mut self, mint: Pubkey, context: &evm::Context, target: H160, value: U256) -> bool
    {
        self.erc20_transfer_impl(mint, context.address, context.caller, target, value)
    }

    #[must_use]
    pub fn erc20_transfer_from(&mut self, mint: Pubkey, context: &evm::Context, source: H160, target: H160, value: U256) -> bool
    {
        {
            let allowance = self.substate.erc20_allowance_mut(source, context.caller, mint, self.backend);
            if *allowance < value {
                return false;
            }
            *allowance -= value;
        }

        self.erc20_transfer_impl(mint, context.address, source, target, value)
    }

    fn erc20_emit_approval_event(&mut self, contract: H160, owner: H160, spender: H160, value: U256) {
        // event Approval(address indexed owner, address indexed spender, uint256 value);

        let topics = vec![
            H256::from_str("8c5be1e5ebec7d5bd14f71427d1e84f3dd0314c0f7b2291e5b200ac8c7c3b925").unwrap(),
            H256::from(owner),
            H256::from(spender)
        ];

        let mut data = vec![0_u8; 32];
        value.into_big_endian_fast(&mut data);

        self.log(contract, topics, data);
    }

    pub fn erc20_approve(&mut self, mint: Pubkey, context: &evm::Context, spender: H160, value: U256)
    {
        let owner = context.caller;

        let approve = ERC20Approve { owner, spender, mint, value };
        self.substate.erc20_approve(&approve);

        self.erc20_emit_approval_event(context.address, owner, spender, value);
    }

    #[must_use]
    pub fn erc20_allowance(&mut self, mint: Pubkey, owner: H160, spender: H160) -> U256
    {
        self.substate.erc20_allowance(owner, spender, mint, self.backend)
    }

    fn erc20_emit_approval_solana_event(&mut self, contract: H160, owner: H160, spender: Pubkey, value: u64) {
        // event ApprovalSolana(address indexed owner, bytes32 indexed spender, uint64 value);

        let topics = vec![
            H256::from_str("f2d0a01e4c49f3439199c8f8950e366e85c4d1bd845552f6da1009b3bb2c1a70").unwrap(),
            H256::from(owner),
            H256::from(spender.to_bytes())
        ];

        let mut data = vec![0_u8; 32];
        U256::from(value).into_big_endian_fast(&mut data);

        self.log(contract, topics, data);
    }

    pub fn erc20_approve_solana(&mut self, mint: Pubkey, context: &evm::Context, spender: Pubkey, value: u64)
    {
        let owner = context.caller;

        let approve = SplApprove { owner, spender, mint, value };
        self.substate.spl_approve(approve);

        self.erc20_emit_approval_solana_event(context.address, owner, spender, value);
    }


    pub fn new(substate: ExecutorSubstate, backend: &'a B) -> Self {
        Self { backend, substate }
    }

    #[must_use]
    pub fn substate(&self) -> &ExecutorSubstate {
        &self.substate
    }

    #[must_use]
    pub fn backend(&self) -> &'a B {
        self.backend
    }

    #[must_use]
    pub fn deconstruct(
        self,
    ) -> ApplyState {
        self.substate.deconstruct(self.backend)
    }
}<|MERGE_RESOLUTION|>--- conflicted
+++ resolved
@@ -789,17 +789,7 @@
             return Ok(())
         }
 
-<<<<<<< HEAD
-        let min_decimals = u32::from(token::eth_decimals() - token::token_mint::decimals());
-        let min_value = U256::from(10_u64.pow(min_decimals));
-        if !(transfer.value % min_value).is_zero() {
-            return Err(ExitError::OutOfFund);
-        }
-
         self.substate.transfer(transfer, self.backend)
-=======
-        self.substate.transfer(transfer, &self.backend)
->>>>>>> 4ac2c0dc
     }
 
     pub fn reset_balance(&mut self, address: H160) {
