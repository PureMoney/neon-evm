//! Program entrypoint

#![cfg(not(feature = "no-entrypoint"))]

use std::{
    alloc::Layout,
    convert::{TryFrom, TryInto},
    collections::BTreeMap,
    mem::size_of, 
    ptr::null_mut, 
    usize
};

use evm::{
    backend::{Log, Apply},
    Transfer,
    ExitError, ExitFatal, ExitReason, ExitSucceed,
    H160, U256,
};
use solana_program::{
    account_info::{AccountInfo, next_account_info},
    entrypoint, entrypoint::{HEAP_START_ADDRESS, ProgramResult},
    program::{invoke, invoke_signed}, program_error::ProgramError,
    pubkey::Pubkey,
    system_instruction,
};

use crate::{
    //    bump_allocator::BumpAllocator,
    account_data::{Account, AccountData, Contract},
    account_storage::{ProgramAccountStorage, Sender},
    error::EvmLoaderError,
    executor::Machine,
    executor_state::{ExecutorState, ExecutorSubstate},
    instruction::{EvmInstruction, on_event, on_return},
    payment,
    solana_backend::{AccountStorage, SolanaBackend},
    solidity_account::SolidityAccount,
    storage_account::StorageAccount,
    transaction::{check_secp256k1_instruction, UnsignedTransaction, verify_tx_signature},
<<<<<<< HEAD
    token,
    token::{token_mint, create_associated_token_account},
=======
    token::{token_mint, create_associated_token_account, transfer_token, get_token_account_owner},
>>>>>>> 83d08101
};

type LogApplies = Option<(Vec::<Apply<BTreeMap<U256, U256>>>, Vec<Log>, Vec<Transfer>)>;
type SuccessExitResults = (ExitReason, u64, Vec<u8>, LogApplies);
type CallResult = Result<Option<SuccessExitResults>, ProgramError>;

const HEAP_LENGTH: usize = 1024*1024;

/// Developers can implement their own heap by defining their own
/// `#[global_allocator]`.  The following implements a dummy for test purposes
/// but can be flushed out with whatever the developer sees fit.
pub struct BumpAllocator;

impl BumpAllocator {
    /// Get occupied memory
    #[inline]
    #[must_use]
    #[allow(clippy::missing_const_for_fn)]
    pub fn occupied() -> usize {
        const POS_PTR: *mut usize = HEAP_START_ADDRESS as *mut usize;
        const TOP_ADDRESS: usize = HEAP_START_ADDRESS + HEAP_LENGTH;

        let pos = unsafe{*POS_PTR};
        if pos == 0 {0} else {TOP_ADDRESS-pos}
    }
}

unsafe impl std::alloc::GlobalAlloc for BumpAllocator {
    #[inline]
    unsafe fn alloc(&self, layout: Layout) -> *mut u8 {
        const POS_PTR: *mut usize = HEAP_START_ADDRESS as *mut usize;
        const TOP_ADDRESS: usize = HEAP_START_ADDRESS + HEAP_LENGTH;
        const BOTTOM_ADDRESS: usize = HEAP_START_ADDRESS + size_of::<*mut u8>();

        let mut pos = *POS_PTR;
        if pos == 0 {
            // First time, set starting position
            pos = TOP_ADDRESS;
        }
        pos = pos.saturating_sub(layout.size());
        pos &= !(layout.align().saturating_sub(1));
        if pos < BOTTOM_ADDRESS {
            return null_mut();
        }

        *POS_PTR = pos;
        pos as *mut u8
    }
    #[inline]
    unsafe fn dealloc(&self, _: *mut u8, _layout: Layout) {
        // I'm a bump allocator, I don't free
    }
}

#[cfg(target_arch = "bpf")]
#[global_allocator]
static mut A: BumpAllocator = BumpAllocator;

// Is't need to save for account:
// 1. ether: [u8;20]
// 2. nonce: u8
// 3. trx_count: u128
// 4. code_size: u32
// 5. storage (all remaining space, if code_size not equal zero)

entrypoint!(process_instruction);

#[allow(clippy::too_many_lines)]
fn process_instruction<'a>(
    program_id: &Pubkey,
    accounts: &'a [AccountInfo<'a>],
    instruction_data: &[u8],
) -> ProgramResult {

    let account_info_iter = &mut accounts.iter();

    let instruction = EvmInstruction::unpack(instruction_data)?;
    debug_print!("Instruction parsed");

    #[allow(clippy::match_same_arms)]
    let result = match instruction {
        EvmInstruction::CreateAccount {lamports, space: _, ether, nonce} => {
            let funding_info = next_account_info(account_info_iter)?;
            let account_info = next_account_info(account_info_iter)?;
            let token_account_info = next_account_info(account_info_iter)?;

            debug_print!("Ether: {} {}", &(hex::encode(ether)), &hex::encode([nonce]));

            let expected_address = Pubkey::create_program_address(&[ether.as_bytes(), &[nonce]], program_id)?;
            if expected_address != *account_info.key {
                debug_print!("expected_address != *program_info.key");
                return Err(ProgramError::InvalidArgument);
            };

            let code_account_key = {
                let program_code = next_account_info(account_info_iter)?;
                if program_code.owner == program_id {
                    let contract_data = AccountData::Contract( Contract {owner: *account_info.key, code_size: 0_u32} );
                    contract_data.pack(&mut program_code.data.borrow_mut())?;

                    *program_code.key
                } else {
                    Pubkey::new_from_array([0_u8; 32])
                }
            };

            let account_data = AccountData::Account(Account {
                ether,
                nonce,
                trx_count: 0_u64,
                code_account: code_account_key,
                blocked: None,
                eth_token_account: *token_account_info.key,
            });

            let program_seeds = [ether.as_bytes(), &[nonce]];
            invoke_signed(
                &system_instruction::create_account(funding_info.key, account_info.key, lamports, account_data.size() as u64, program_id),
                accounts, &[&program_seeds[..]]
            )?;
            debug_print!("create_account done");

            invoke_signed(
                &create_associated_token_account(funding_info.key, account_info.key, token_account_info.key, &token_mint::id()),
                accounts, &[&program_seeds[..]]
            )?;
            debug_print!("create_associated_token_account done");

            account_data.pack(&mut account_info.data.borrow_mut())?;

            Ok(())
        },
        EvmInstruction::CreateAccountWithSeed {base, seed, lamports, space, owner, token} => {
            let funding_info = next_account_info(account_info_iter)?;
            let created_info = next_account_info(account_info_iter)?;
            let base_info = next_account_info(account_info_iter)?;

            //debug_print!(&("Ether:".to_owned()+&(hex::encode(ether))+" "+&hex::encode([nonce])));
            if base_info.owner != program_id {return Err(ProgramError::InvalidArgument);}
            let base_info_data = AccountData::unpack(&base_info.data.borrow())?;
            match base_info_data {
                AccountData::Account(_) => (),
                _ => return Err(ProgramError::InvalidAccountData),
            };
            let caller = SolidityAccount::new(base_info.key, base_info.lamports(), base_info_data, None);

            let (caller_ether, caller_nonce) = caller.get_seeds();
            let program_seeds = [caller_ether.as_bytes(), &[caller_nonce]];
            let seed = std::str::from_utf8(&seed).map_err(|_| ProgramError::InvalidArgument)?;
            debug_print!("{}", lamports);
            debug_print!("{}", space);
            invoke_signed(
                &system_instruction::create_account_with_seed(funding_info.key, created_info.key, &base, seed, lamports, space, &owner),
                accounts, &[&program_seeds[..]]
            )?;
            debug_print!("create_account_with_seed done");

            if let Some(token) = token {
                let token_account_info = next_account_info(account_info_iter)?;
                if *token_account_info.key != token {
                    return Err(ProgramError::InvalidArgument);
                }
                if *token_account_info.key != *created_info.key {
                    return Err(ProgramError::InvalidArgument);
                }

                invoke_signed(
                    &spl_token::instruction::initialize_account(
                        &spl_token::id(),
                        token_account_info.key,
                        &token_mint::id(),
                        &owner,
                    )?,
                    accounts, &[&program_seeds[..]]
                )?;
                debug_print!("create_associated_token_account done");

            }

            Ok(())
        },
        EvmInstruction::Write {offset, bytes} => {
            let account_info = next_account_info(account_info_iter)?;
            if account_info.owner != program_id {
                return Err(ProgramError::InvalidArgument);
            }

            do_write(account_info, offset, bytes)
        },
        EvmInstruction::Finalize => {
            do_finalize(program_id, accounts)
        },
        EvmInstruction::Call {bytes} => {
            let mut account_storage = ProgramAccountStorage::new(program_id, accounts)?;
            if let Sender::Solana(_addr) = account_storage.get_sender() {
                // Success execution
            } else {
                debug_print!("This method should used with Solana sender");
                return Err(ProgramError::InvalidArgument);
            }

            let call_return = do_call(&mut account_storage, accounts, bytes.to_vec(), U256::zero(), u64::MAX)?;

            if let Some(call_results) = call_return {
                applies_and_invokes(
                    program_id,
                    &mut account_storage,
                    accounts,
                    None,
                    call_results)?;
            }

            Ok(())
        },
        EvmInstruction::ExecuteTrxFromAccountDataIterative{collateral_pool_index, step_count} => {
            debug_print!("Execute iterative transaction from account data");
            let holder_info = next_account_info(account_info_iter)?;
            let storage_info = next_account_info(account_info_iter)?;

            let operator_sol_info = next_account_info(account_info_iter)?;
            let collateral_pool_sol_info = next_account_info(account_info_iter)?;
            let block_acc = next_account_info(account_info_iter)?;
            let user_eth_info = next_account_info(account_info_iter)?;
            let system_info = next_account_info(account_info_iter)?;

            let _program_info = next_account_info(account_info_iter)?;
            let _program_token = next_account_info(account_info_iter)?;
            let _program_code = next_account_info(account_info_iter)?;
            let caller_info = next_account_info(account_info_iter)?;
            let _caller_token = next_account_info(account_info_iter)?;

            let holder_data = holder_info.data.borrow();
            let (unsigned_msg, signature) = get_transaction_from_data(&holder_data)?;

            let trx_accounts = &accounts[7..];

            let trx: UnsignedTransaction = rlp::decode(unsigned_msg).map_err(|_| ProgramError::InvalidInstructionData)?;

            let account_storage = ProgramAccountStorage::new(program_id, trx_accounts)?;
            let from_addr = verify_tx_signature(signature, unsigned_msg).map_err(|_| ProgramError::MissingRequiredSignature)?;
            check_ethereum_authority(
                account_storage.get_caller_account().ok_or(ProgramError::InvalidArgument)?,
                &from_addr, trx.nonce, &trx.chain_id)?;

            let mut storage = StorageAccount::new(storage_info, trx_accounts, from_addr, trx.nonce)?;

            payment::transfer_from_operator_to_collateral_pool(
                program_id,
                collateral_pool_index,
                operator_sol_info,
                collateral_pool_sol_info,
                system_info)?;
            payment::transfer_from_operator_to_deposit(
                operator_sol_info,
                storage_info,
                system_info)?;
            token::block_token(
                accounts,
                user_eth_info,
                block_acc,
                caller_info,
                account_storage.get_caller_account().ok_or(ProgramError::InvalidArgument)?,
                &U256::from(1_000_000_000_000_u64))?;

            let trx_gas_limit = u64::try_from(trx.gas_limit).map_err(|_| ProgramError::InvalidInstructionData)?;
            if trx.to.is_some() {
                do_partial_call(&mut storage, step_count, &account_storage, trx_accounts, trx.call_data, trx.value, trx_gas_limit)?;
            }
            else {
                do_partial_create(&mut storage, step_count, &account_storage, trx_accounts, trx.call_data, trx.value, trx_gas_limit)?;
            }

            storage.block_accounts(program_id, trx_accounts)
        },
        EvmInstruction::CallFromRawEthereumTX {collateral_pool_index, from_addr, sign: _, unsigned_msg} => {
            debug_print!("Execute from raw ethereum transaction");
            // Get six accounts needed for payments (note slice accounts[6..] later)
            let sysvar_info = next_account_info(account_info_iter)?;
            let operator_sol_info = next_account_info(account_info_iter)?;
            let collateral_pool_sol_info = next_account_info(account_info_iter)?;
            let operator_eth_info = next_account_info(account_info_iter)?;
            let user_eth_info = next_account_info(account_info_iter)?;
            let system_info = next_account_info(account_info_iter)?;

<<<<<<< HEAD
            let _program_info = next_account_info(account_info_iter)?;
            let _program_token = next_account_info(account_info_iter)?;
            let _program_code = next_account_info(account_info_iter)?;
            let caller_info = next_account_info(account_info_iter)?;
            let _caller_token = next_account_info(account_info_iter)?;

            let trx_accounts = &accounts[6..];
=======
            let token_transfer_accounts = accounts;
            let accounts = &accounts[6..];
>>>>>>> 83d08101

            let trx: UnsignedTransaction = rlp::decode(unsigned_msg).map_err(|_| ProgramError::InvalidInstructionData)?;
            let mut account_storage = ProgramAccountStorage::new(program_id, trx_accounts)?;

            check_secp256k1_instruction(sysvar_info, unsigned_msg.len(), 5_u16)?;
            check_ethereum_authority(
                account_storage.get_caller_account().ok_or(ProgramError::InvalidArgument)?,
                &H160::from_slice(from_addr), trx.nonce, &trx.chain_id)?;

            payment::transfer_from_operator_to_collateral_pool(
                program_id,
                collateral_pool_index,
                operator_sol_info,
                collateral_pool_sol_info,
                system_info)?;
<<<<<<< HEAD
            token::transfer_token(
                accounts,
                user_eth_info,
                operator_eth_info,
                caller_info,
                account_storage.get_caller_account().ok_or(ProgramError::InvalidArgument)?,
                &U256::from(1_000_000_000_000_u64))?;

            let trx_gas_limit = u64::try_from(trx.gas_limit).map_err(|_| ProgramError::InvalidInstructionData)?;
            let _used_gas = do_call(program_id, &mut account_storage, trx_accounts, trx.call_data, trx.value, trx_gas_limit)?;

=======

            let trx_gas_limit = u64::try_from(trx.gas_limit).map_err(|_| ProgramError::InvalidInstructionData)?;
            let call_return = do_call(&mut account_storage, accounts, trx.call_data, trx.value, trx_gas_limit)?;

            if let Some(call_results) = call_return {
                let used_gas = call_results.1;
                if get_token_account_owner(operator_eth_info)? != *operator_sol_info.key {
                    debug_print!("operator ownership");
                    debug_print!("operator token owner {}", operator_eth_info.owner);
                    debug_print!("operator key {}", operator_sol_info.key);
                    return Err(ProgramError::InvalidInstructionData)
                }
                let fee = U256::from(used_gas) * trx.gas_price * U256::from(1_000_000_000_u64);
                transfer_token(
                    token_transfer_accounts,
                    user_eth_info,
                    operator_eth_info,
                    account_storage.get_caller_account_info().ok_or(ProgramError::InvalidArgument)?,
                    account_storage.get_caller_account().ok_or(ProgramError::InvalidArgument)?,
                    &fee)?;

                applies_and_invokes(
                    program_id,
                    &mut account_storage,
                    accounts,
                    Some(operator_sol_info),
                    call_results)?;
            }
>>>>>>> 83d08101
            Ok(())
        },
        EvmInstruction::OnReturn {status: _, bytes: _} => {
            Ok(())
        },
        EvmInstruction::OnEvent {address: _, topics: _, data: _} => {
            Ok(())
        },
        EvmInstruction::PartialCallFromRawEthereumTX {collateral_pool_index, step_count, from_addr, sign: _, unsigned_msg} => {
            debug_print!("Execute from raw ethereum transaction iterative");
            let storage_info = next_account_info(account_info_iter)?;

            let sysvar_info = next_account_info(account_info_iter)?;
            let operator_sol_info = next_account_info(account_info_iter)?;
            let collateral_pool_sol_info = next_account_info(account_info_iter)?;
            let block_acc = next_account_info(account_info_iter)?;
            let user_eth_info = next_account_info(account_info_iter)?;
            let system_info = next_account_info(account_info_iter)?;

            let _program_info = next_account_info(account_info_iter)?;
            let _program_token = next_account_info(account_info_iter)?;
            let _program_code = next_account_info(account_info_iter)?;
            let caller_info = next_account_info(account_info_iter)?;
            let _caller_token = next_account_info(account_info_iter)?;

            let trx_accounts = &accounts[7..];

            let caller = H160::from_slice(from_addr);
            let trx: UnsignedTransaction = rlp::decode(unsigned_msg).map_err(|_| ProgramError::InvalidInstructionData)?;

            let mut storage = StorageAccount::new(storage_info, trx_accounts, caller, trx.nonce)?;
            let account_storage = ProgramAccountStorage::new(program_id, trx_accounts)?;

            check_secp256k1_instruction(sysvar_info, unsigned_msg.len(), 13_u16)?;
            check_ethereum_authority(
                account_storage.get_caller_account().ok_or(ProgramError::InvalidArgument)?,
                &caller, trx.nonce, &trx.chain_id)?;

            payment::transfer_from_operator_to_collateral_pool(
                program_id,
                collateral_pool_index,
                operator_sol_info,
                collateral_pool_sol_info,
                system_info)?;
            payment::transfer_from_operator_to_deposit(
                operator_sol_info,
                storage_info,
                system_info)?;
            token::block_token(
                accounts,
                user_eth_info,
                block_acc,
                caller_info,
                account_storage.get_caller_account().ok_or(ProgramError::InvalidArgument)?,
                &U256::from(1_000_000_000_000_u64))?;

            let trx_gas_limit = u64::try_from(trx.gas_limit).map_err(|_| ProgramError::InvalidInstructionData)?;
            do_partial_call(&mut storage, step_count, &account_storage, trx_accounts, trx.call_data, trx.value, trx_gas_limit)?;

            storage.block_accounts(program_id, trx_accounts)
        },
        EvmInstruction::Continue { step_count } => {
            debug_print!("Continue");
            let storage_info = next_account_info(account_info_iter)?;

            let operator_sol_info = next_account_info(account_info_iter)?;
            let operator_eth_info = next_account_info(account_info_iter)?;
            let block_acc = next_account_info(account_info_iter)?;
            let system_info = next_account_info(account_info_iter)?;

            let _program_info = next_account_info(account_info_iter)?;
            let _program_token = next_account_info(account_info_iter)?;
            let _program_code = next_account_info(account_info_iter)?;
            let caller_info = next_account_info(account_info_iter)?;
            let _caller_token = next_account_info(account_info_iter)?;

            let trx_accounts = &accounts[5..];

            let mut storage = StorageAccount::restore(storage_info).map_err(|err| {
                if err == ProgramError::InvalidAccountData {EvmLoaderError::StorageAccountUninitialized.into()}
                else {err}
            })?;
            storage.check_accounts(program_id, trx_accounts)?;

            let mut account_storage = ProgramAccountStorage::new(program_id, trx_accounts)?;

<<<<<<< HEAD
            let exit_reason = do_continue(&mut storage, program_id, step_count, &mut account_storage, trx_accounts)?;
            if exit_reason != None {
=======
            let call_return = do_continue(&mut storage, step_count, &mut account_storage, accounts)?;

            if let Some(call_results) = call_return {
>>>>>>> 83d08101
                payment::transfer_from_deposit_to_operator(
                    storage_info,
                    operator_sol_info,
                    system_info)?;
<<<<<<< HEAD
                token::pay_token(
                    accounts,
                    block_acc,
                    operator_eth_info,
                    caller_info,
                    account_storage.get_caller_account().ok_or(ProgramError::InvalidArgument)?,
                    &U256::from(1_000_000_000_000_u64))?;
                storage.unblock_accounts_and_destroy(program_id, trx_accounts)?;
=======

                applies_and_invokes(
                    program_id,
                    &mut account_storage,
                    accounts,
                    Some(operator_sol_info),
                    call_results)?;

                storage.unblock_accounts_and_destroy(program_id, accounts)?;
>>>>>>> 83d08101
            }

            Ok(())
        },
        EvmInstruction::Cancel => {
            let storage_info = next_account_info(account_info_iter)?;

            let incinerator_info = next_account_info(account_info_iter)?;
            let block_acc = next_account_info(account_info_iter)?;
            let user_eth_info = next_account_info(account_info_iter)?;
            let system_info = next_account_info(account_info_iter)?;

            let _program_info = next_account_info(account_info_iter)?;
            let _program_token = next_account_info(account_info_iter)?;
            let _program_code = next_account_info(account_info_iter)?;
            let caller_info = next_account_info(account_info_iter)?;
            let _caller_token = next_account_info(account_info_iter)?;
            let _sysvar_info = next_account_info(account_info_iter)?;

            let trx_accounts = &accounts[5..];

            let storage = StorageAccount::restore(storage_info)?;
            storage.check_accounts(program_id,  trx_accounts)?;

            let mut caller_info_data = AccountData::unpack(&caller_info.data.borrow())?;
            match caller_info_data {
                AccountData::Account(ref mut acc) => {
                    let (caller, nonce) = storage.caller_and_nonce()?;
                    if acc.ether != caller {
                        return Err(ProgramError::InvalidAccountData);
                    }
                    if acc.trx_count != nonce {
                        return Err(ProgramError::InvalidAccountData);
                    }
                    acc.trx_count += 1;
                },
                _ => return Err(ProgramError::InvalidAccountData),
            };

            payment::burn_operators_deposit(
                storage_info,
                incinerator_info,
                system_info)?;
            token::return_token(
                accounts,
                block_acc,
                user_eth_info,
                storage_info,
                &SolidityAccount::new(caller_info.key, caller_info.lamports(), caller_info_data, None),
                &U256::from(1_000_000_000_000_u64))?;

            storage.unblock_accounts_and_destroy(program_id, trx_accounts)?;

            Ok(())
        },
    };

    solana_program::msg!("Total memory occupied: {}", &BumpAllocator::occupied());
    result
}

fn get_transaction_from_data(
    data: &[u8]
) -> Result<(&[u8], &[u8]), ProgramError>
{
    let account_info_data = AccountData::unpack(data)?;
    match account_info_data {
        AccountData::Empty => (),
            _ => return Err(ProgramError::InvalidAccountData),
    };

    let (_header, rest) = data.split_at(account_info_data.size());
    let (signature, rest) = rest.split_at(65);
    let (trx_len, rest) = rest.split_at(8);
    let trx_len = trx_len.try_into().ok().map(u64::from_le_bytes).unwrap();
    let trx_len = usize::try_from(trx_len).map_err(|_| ProgramError::InvalidInstructionData)?;
    let (trx, _rest) = rest.split_at(trx_len as usize);

    Ok((trx, signature))
}

fn do_write(account_info: &AccountInfo, offset: u32, bytes: &[u8]) -> ProgramResult {
    let mut data = account_info.data.borrow_mut();

    let account_data = AccountData::unpack(&data)?;
    match account_data {
        AccountData::Account(_) | AccountData::Storage(_) => {
            return Err(ProgramError::InvalidAccountData);
        },
        AccountData::Contract(acc) if acc.code_size != 0 => {
            return Err(ProgramError::InvalidAccountData);
        },
        AccountData::Contract(_) | AccountData::Empty => { },
    };

    let offset = account_data.size() + offset as usize;
    if data.len() < offset + bytes.len() {
        debug_print!("Account data too small");
        return Err(ProgramError::AccountDataTooSmall);
    }
    data[offset .. offset+bytes.len()].copy_from_slice(bytes);
    Ok(())
}

fn do_finalize<'a>(program_id: &Pubkey, accounts: &'a [AccountInfo<'a>]) -> ProgramResult {
    debug_print!("do_finalize");

    let account_info_iter = &mut accounts.iter();
    let _program_info = next_account_info(account_info_iter)?;
    let program_code = next_account_info(account_info_iter)?;

    let mut account_storage = ProgramAccountStorage::new(program_id, accounts)?;

    let call_results = {
        let backend = SolanaBackend::new(&account_storage, Some(accounts));
        debug_print!("  backend initialized");

        let code_data = {
            let data = program_code.data.borrow();
            let contract_info_data = AccountData::unpack(&data)?;
            match contract_info_data {
                AccountData::Contract (..) => (),
                _ => return Err(ProgramError::InvalidAccountData),
            };

            let (_contract_header, rest) = data.split_at(contract_info_data.size());
            let (code_len, rest) = rest.split_at(8);
            let code_len = code_len.try_into().ok().map(u64::from_le_bytes).unwrap();
            let code_len = usize::try_from(code_len).map_err(|_| ProgramError::InvalidInstructionData)?;
            let (code, _rest) = rest.split_at(code_len);
            code.to_vec()
        };

        let executor_state = ExecutorState::new(ExecutorSubstate::new(u64::MAX), backend);
        let mut executor = Machine::new(executor_state);

        debug_print!("Executor initialized");
        executor.create_begin(account_storage.origin(), code_data, U256::zero(), u64::MAX)?;
        let (result, exit_reason) = executor.execute();
        debug_print!("Call done");

        let executor_state = executor.into_state();
        let used_gas = executor_state.substate().metadata().gasometer().used_gas();
        if exit_reason.is_succeed() {
            debug_print!("Succeed execution");
            let (_, (applies, logs, transfers)) = executor_state.deconstruct();
            (exit_reason, used_gas, result, Some((applies, logs, transfers)))
        } else {
            (exit_reason, used_gas, result, None)
        }
    };

    applies_and_invokes(
        program_id,
        &mut account_storage,
        accounts,
        None,
        call_results)?;

    Ok(())
}

fn do_call<'a>(
    account_storage: &mut ProgramAccountStorage<'a>,
    accounts: &'a [AccountInfo<'a>],
    instruction_data: Vec<u8>,
    transfer_value: U256,
    gas_limit: u64,
) -> CallResult
{
    debug_print!("do_call");

    debug_print!("   caller: {}", account_storage.origin());
    debug_print!(" contract: {}", account_storage.contract());

    let call_results = {
        let backend = SolanaBackend::new(account_storage, Some(accounts));
        debug_print!("  backend initialized");

        let executor_state = ExecutorState::new(ExecutorSubstate::new(gas_limit), backend);
        let mut executor = Machine::new(executor_state);

        debug_print!("Executor initialized");

	    executor.call_begin(
            account_storage.origin(),
            account_storage.contract(),
            instruction_data,
            transfer_value,
            gas_limit,
        )?;

        let (result, exit_reason) = executor.execute();

        debug_print!("Call done");

        let executor_state = executor.into_state();
        let used_gas = executor_state.substate().metadata().gasometer().used_gas();
        if exit_reason.is_succeed() {
            debug_print!("Succeed execution");
            let (_, (applies, logs, transfers)) = executor_state.deconstruct();
            (exit_reason, used_gas, result, Some((applies, logs, transfers)))
        } else {
            (exit_reason, used_gas, result, None)
        }
    };

    Ok(Some(call_results))
}

fn do_partial_call<'a>(
    storage: &mut StorageAccount,
    step_count: u64,
    account_storage: &ProgramAccountStorage<'a>,
    accounts: &'a [AccountInfo<'a>],
    instruction_data: Vec<u8>,
    transfer_value: U256,
    gas_limit: u64,
) -> ProgramResult
{
    debug_print!("do_partial_call");

    let backend = SolanaBackend::new(account_storage, Some(accounts));
    debug_print!("  backend initialized");

    let executor_state = ExecutorState::new(ExecutorSubstate::new(gas_limit), backend);
    let mut executor = Machine::new(executor_state);

    debug_print!("Executor initialized");

    debug_print!("   caller: {}", account_storage.origin());
    debug_print!(" contract: {}", account_storage.contract());

    executor.call_begin(
        account_storage.origin(),
        account_storage.contract(),
        instruction_data,
        transfer_value,
        gas_limit,
    )?;

    executor.execute_n_steps(step_count).map_err(|_| ProgramError::InvalidInstructionData)?;

    debug_print!("save");
    executor.save_into(storage);

    debug_print!("partial call complete");
    Ok(())
}

fn do_partial_create<'a>(
    storage: &mut StorageAccount,
    step_count: u64,
    account_storage: &ProgramAccountStorage<'a>,
    accounts: &'a [AccountInfo<'a>],
    instruction_data: Vec<u8>,
    transfer_value: U256,
    gas_limit: u64,
) -> ProgramResult
{
    debug_print!("do_partial_create gas_limit={}", gas_limit);

    let backend = SolanaBackend::new(account_storage, Some(accounts));
    debug_print!("  backend initialized");

    let executor_state = ExecutorState::new(ExecutorSubstate::new(gas_limit), backend);
    let mut executor = Machine::new(executor_state);

    debug_print!("Executor initialized");

    executor.create_begin(account_storage.origin(), instruction_data, transfer_value, gas_limit)?;
    executor.execute_n_steps(step_count).unwrap();

    debug_print!("save");
    executor.save_into(storage);

    debug_print!("partial create complete");
    Ok(())
}

#[allow(clippy::unnecessary_wraps)]
fn do_continue<'a>(
    storage: &mut StorageAccount,
    step_count: u64,
    account_storage: &mut ProgramAccountStorage<'a>,
    accounts: &'a [AccountInfo<'a>],
) -> CallResult
{
    debug_print!("do_continue");

    let call_results = {
        let backend = SolanaBackend::new(account_storage, Some(accounts));
        debug_print!("  backend initialized");

        let mut executor = Machine::restore(storage, backend);
        debug_print!("Executor restored");

        let (result, exit_reason) = match executor.execute_n_steps(step_count) {
            Ok(()) => {
                executor.save_into(storage);
                debug_print!("{} steps executed", step_count);
                return Ok(None);
            }
            Err((result, reason)) => (result, reason)
        };

        debug_print!("Call done");

        let executor_state = executor.into_state();
        let used_gas = executor_state.substate().metadata().gasometer().used_gas();
        if exit_reason.is_succeed() {
            debug_print!("Succeed execution");
            let (_, (applies, logs, transfers)) = executor_state.deconstruct();
            (exit_reason, used_gas, result, Some((applies, logs, transfers)))
        } else {
            (exit_reason, used_gas, result, None)
        }
    };

    Ok(Some(call_results))
}

fn applies_and_invokes<'a>(
    program_id: &Pubkey,
    account_storage: &mut ProgramAccountStorage<'a>,
    accounts: &'a [AccountInfo<'a>],
    operator: Option<&AccountInfo<'a>>,
    call_results: SuccessExitResults
) -> ProgramResult {
    let (exit_reason, used_gas, result, applies_logs_transfers) = call_results;
    if let Some((applies, logs, transfers)) = applies_logs_transfers {
        account_storage.apply_transfers(accounts, transfers)?;
        account_storage.apply(applies, operator, false)?;
        debug_print!("Applies done");
        for log in logs {
            invoke(&on_event(program_id, log), accounts)?;
        }
    }

    invoke_on_return(program_id, accounts, exit_reason, used_gas, &result)?;

    Ok(())
}

fn invoke_on_return<'a>(
    program_id: &Pubkey,
    accounts: &'a [AccountInfo<'a>],
    exit_reason: ExitReason,
    used_gas: u64,
    result: &[u8],
) -> ProgramResult
{
    let exit_status = match exit_reason {
        ExitReason::Succeed(success_code) => {
            debug_print!("Succeed");
            match success_code {
                ExitSucceed::Stopped => { debug_print!("Machine encountered an explict stop."); 0x11},
                ExitSucceed::Returned => { debug_print!("Machine encountered an explict return."); 0x12},
                ExitSucceed::Suicided => { debug_print!("Machine encountered an explict suicide."); 0x13},
            }
        },
        ExitReason::Error(error_code) => {
            debug_print!("Error");
            match error_code {
                ExitError::StackUnderflow => { debug_print!("Trying to pop from an empty stack."); 0xe1},
                ExitError::StackOverflow => { debug_print!("Trying to push into a stack over stack limit."); 0xe2},
                ExitError::InvalidJump => { debug_print!("Jump destination is invalid."); 0xe3},
                ExitError::InvalidRange => { debug_print!("An opcode accesses memory region, but the region is invalid."); 0xe4},
                ExitError::DesignatedInvalid => { debug_print!("Encountered the designated invalid opcode."); 0xe5},
                ExitError::CallTooDeep => { debug_print!("Call stack is too deep (runtime)."); 0xe6},
                ExitError::CreateCollision => { debug_print!("Create opcode encountered collision (runtime)."); 0xe7},
                ExitError::CreateContractLimit => { debug_print!("Create init code exceeds limit (runtime)."); 0xe8},
                ExitError::OutOfOffset => { debug_print!("An opcode accesses external information, but the request is off offset limit (runtime)."); 0xe9},
                ExitError::OutOfGas => { debug_print!("Execution runs out of gas (runtime)."); 0xea},
                ExitError::OutOfFund => { debug_print!("Not enough fund to start the execution (runtime)."); 0xeb},
                ExitError::PCUnderflow => { debug_print!("PC underflowed (unused)."); 0xec},
                ExitError::CreateEmpty => { debug_print!("Attempt to create an empty account (runtime, unused)."); 0xed},
            }
        },
        ExitReason::Revert(_) => { debug_print!("Revert"); 0xd0},
        ExitReason::Fatal(fatal_code) => {
            debug_print!("Fatal");
            match fatal_code {
                ExitFatal::NotSupported => { debug_print!("The operation is not supported."); 0xf1},
                ExitFatal::UnhandledInterrupt => { debug_print!("The trap (interrupt) is unhandled."); 0xf2},
                ExitFatal::CallErrorAsFatal(_) => { debug_print!("The environment explictly set call errors as fatal error."); 0xf3},
            }
        },
        ExitReason::StepLimitReached => unreachable!(),
    };

    debug_print!("exit status {}", exit_status);
    debug_print!("used gas {}", used_gas);
    debug_print!("result {}", &hex::encode(&result));

    let ix = on_return(program_id, exit_status, used_gas, result);
    invoke(
        &ix,
        accounts
    )?;

    Ok(())
}

fn check_ethereum_authority<'a>(
   sender: &SolidityAccount<'a>,
   recovered_address: &H160,
   trx_nonce: u64,
   chain_id: &U256,
) -> ProgramResult
{
    if sender.get_ether() != *recovered_address {
        debug_print!("Invalid sender: actual {}, recovered {}",
                sender.get_ether(), recovered_address);
        return Err(ProgramError::InvalidArgument);
    }

    if sender.get_nonce() != trx_nonce {
        debug_print!("Invalid Ethereum transaction nonce: acc {}, trx {}",
                sender.get_nonce(), trx_nonce);
        return Err(ProgramError::InvalidArgument);
    }

    if SolanaBackend::<ProgramAccountStorage>::chain_id() != *chain_id {
        debug_print!("Invalid chain_id: actual {}, expected {}",
                chain_id, SolanaBackend::<ProgramAccountStorage>::chain_id());
        return Err(ProgramError::InvalidArgument);
    }

    Ok(())
}

// Pull in syscall stubs when building for non-BPF targets
//#[cfg(not(target_arch = "bpf"))]
//solana_sdk::program_stubs!();

#[cfg(test)]
mod tests {
    use solana_sdk::{program_error::ProgramError, pubkey::Pubkey};

    use super::*;

    #[test]
    fn test_write() {
        let program_id = Pubkey::new(&[0; 32]);

        let string = b"letters and such";
        assert_eq!(Ok(()), process_instruction(&program_id, &[], string));

        let emoji = "🐆".as_bytes();
        let bytes = [0xF0, 0x9F, 0x90, 0x86];
        assert_eq!(emoji, bytes);
        assert_eq!(Ok(()), process_instruction(&program_id, &[], &emoji));

        let mut bad_utf8 = bytes;
        bad_utf8[3] = 0xFF; // Invalid UTF-8 byte
        assert_eq!(
            Err(ProgramError::InvalidInstructionData),
            process_instruction(&program_id, &[], &bad_utf8)
        );
    }
}
<|MERGE_RESOLUTION|>--- conflicted
+++ resolved
@@ -38,12 +38,8 @@
     solidity_account::SolidityAccount,
     storage_account::StorageAccount,
     transaction::{check_secp256k1_instruction, UnsignedTransaction, verify_tx_signature},
-<<<<<<< HEAD
     token,
-    token::{token_mint, create_associated_token_account},
-=======
-    token::{token_mint, create_associated_token_account, transfer_token, get_token_account_owner},
->>>>>>> 83d08101
+    token::{token_mint, create_associated_token_account, get_token_account_owner},
 };
 
 type LogApplies = Option<(Vec::<Apply<BTreeMap<U256, U256>>>, Vec<Log>, Vec<Transfer>)>;
@@ -328,18 +324,7 @@
             let user_eth_info = next_account_info(account_info_iter)?;
             let system_info = next_account_info(account_info_iter)?;
 
-<<<<<<< HEAD
-            let _program_info = next_account_info(account_info_iter)?;
-            let _program_token = next_account_info(account_info_iter)?;
-            let _program_code = next_account_info(account_info_iter)?;
-            let caller_info = next_account_info(account_info_iter)?;
-            let _caller_token = next_account_info(account_info_iter)?;
-
             let trx_accounts = &accounts[6..];
-=======
-            let token_transfer_accounts = accounts;
-            let accounts = &accounts[6..];
->>>>>>> 83d08101
 
             let trx: UnsignedTransaction = rlp::decode(unsigned_msg).map_err(|_| ProgramError::InvalidInstructionData)?;
             let mut account_storage = ProgramAccountStorage::new(program_id, trx_accounts)?;
@@ -355,22 +340,9 @@
                 operator_sol_info,
                 collateral_pool_sol_info,
                 system_info)?;
-<<<<<<< HEAD
-            token::transfer_token(
-                accounts,
-                user_eth_info,
-                operator_eth_info,
-                caller_info,
-                account_storage.get_caller_account().ok_or(ProgramError::InvalidArgument)?,
-                &U256::from(1_000_000_000_000_u64))?;
 
             let trx_gas_limit = u64::try_from(trx.gas_limit).map_err(|_| ProgramError::InvalidInstructionData)?;
-            let _used_gas = do_call(program_id, &mut account_storage, trx_accounts, trx.call_data, trx.value, trx_gas_limit)?;
-
-=======
-
-            let trx_gas_limit = u64::try_from(trx.gas_limit).map_err(|_| ProgramError::InvalidInstructionData)?;
-            let call_return = do_call(&mut account_storage, accounts, trx.call_data, trx.value, trx_gas_limit)?;
+            let call_return = do_call(&mut account_storage, trx_accounts, trx.call_data, trx.value, trx_gas_limit)?;
 
             if let Some(call_results) = call_return {
                 let used_gas = call_results.1;
@@ -382,7 +354,7 @@
                 }
                 let fee = U256::from(used_gas) * trx.gas_price * U256::from(1_000_000_000_u64);
                 transfer_token(
-                    token_transfer_accounts,
+                    accounts,
                     user_eth_info,
                     operator_eth_info,
                     account_storage.get_caller_account_info().ok_or(ProgramError::InvalidArgument)?,
@@ -396,7 +368,6 @@
                     Some(operator_sol_info),
                     call_results)?;
             }
->>>>>>> 83d08101
             Ok(())
         },
         EvmInstruction::OnReturn {status: _, bytes: _} => {
@@ -483,19 +454,14 @@
 
             let mut account_storage = ProgramAccountStorage::new(program_id, trx_accounts)?;
 
-<<<<<<< HEAD
-            let exit_reason = do_continue(&mut storage, program_id, step_count, &mut account_storage, trx_accounts)?;
-            if exit_reason != None {
-=======
-            let call_return = do_continue(&mut storage, step_count, &mut account_storage, accounts)?;
+            let call_return = do_continue(&mut storage, step_count, &mut account_storage, trx_accounts)?;
 
             if let Some(call_results) = call_return {
->>>>>>> 83d08101
                 payment::transfer_from_deposit_to_operator(
                     storage_info,
                     operator_sol_info,
                     system_info)?;
-<<<<<<< HEAD
+
                 token::pay_token(
                     accounts,
                     block_acc,
@@ -503,8 +469,6 @@
                     caller_info,
                     account_storage.get_caller_account().ok_or(ProgramError::InvalidArgument)?,
                     &U256::from(1_000_000_000_000_u64))?;
-                storage.unblock_accounts_and_destroy(program_id, trx_accounts)?;
-=======
 
                 applies_and_invokes(
                     program_id,
@@ -513,8 +477,7 @@
                     Some(operator_sol_info),
                     call_results)?;
 
-                storage.unblock_accounts_and_destroy(program_id, accounts)?;
->>>>>>> 83d08101
+                storage.unblock_accounts_and_destroy(program_id, trx_accounts)?;
             }
 
             Ok(())
