//! Program entrypoint

#![cfg(not(feature = "no-entrypoint"))]

use std::{
    alloc::Layout,
<<<<<<< HEAD
=======
    convert::{TryFrom, TryInto},
>>>>>>> 01fc0d39
    mem::size_of,
    ptr::null_mut,
    usize
};

use solana_program::{
<<<<<<< HEAD
    account_info::AccountInfo,
    entrypoint,
    entrypoint::{ProgramResult, HEAP_START_ADDRESS},
    program_error::ProgramError,
    pubkey::Pubkey,
};

use crate::{
    instruction,
    instruction::EvmInstruction
=======
    account_info::{AccountInfo, next_account_info},
    entrypoint, entrypoint::{HEAP_START_ADDRESS, ProgramResult},
    keccak::Hasher, msg,
    program::{invoke, invoke_signed},
    program_error::ProgramError,
    pubkey::Pubkey,
    rent::Rent,
    sysvar::Sysvar,
};

use crate::{
    //    bump_allocator::BumpAllocator,
    account_data::{Account, ACCOUNT_MAX_SIZE, ACCOUNT_SEED_VERSION, AccountData, Contract},
    account_storage::{ProgramAccountStorage, /* Sender */ },
    config::{chain_id, token_mint},
    error::EvmLoaderError,
    executor::Machine,
    executor_state::{ApplyState, ExecutorState, ExecutorSubstate},
    instruction::{EvmInstruction, on_event, on_return},
    operator::authorized_operator_check,
    payment,
    solana_backend::AccountStorage,
    storage_account::StorageAccount,
    system::create_pda_account,
    token,
    token::{
        check_token_mint,
        create_associated_token_account,
        get_token_account_balance,
        get_token_account_delegated_amount
    },
    transaction::{check_secp256k1_instruction, UnsignedTransaction, verify_tx_signature},
    utils::is_zero_initialized
>>>>>>> 01fc0d39
};


const HEAP_LENGTH: usize = 256*1024;

/// Developers can implement their own heap by defining their own
/// `#[global_allocator]`.  The following implements a dummy for test purposes
/// but can be flushed out with whatever the developer sees fit.
pub struct BumpAllocator;

impl BumpAllocator {
    /// Get occupied memory
    #[inline]
    #[must_use]
    #[allow(clippy::missing_const_for_fn)]
    pub fn occupied() -> usize {
        const POS_PTR: *mut usize = HEAP_START_ADDRESS as *mut usize;
        const TOP_ADDRESS: usize = HEAP_START_ADDRESS + HEAP_LENGTH;

        let pos = unsafe{*POS_PTR};
        if pos == 0 {0} else {TOP_ADDRESS-pos}
    }
}

unsafe impl std::alloc::GlobalAlloc for BumpAllocator {
    #[inline]
    unsafe fn alloc(&self, layout: Layout) -> *mut u8 {
        const POS_PTR: *mut usize = HEAP_START_ADDRESS as *mut usize;
        const TOP_ADDRESS: usize = HEAP_START_ADDRESS + HEAP_LENGTH;
        const BOTTOM_ADDRESS: usize = HEAP_START_ADDRESS + size_of::<*mut u8>();

        let mut pos = *POS_PTR;
        if pos == 0 {
            // First time, set starting position
            pos = TOP_ADDRESS;
        }
        pos = pos.saturating_sub(layout.size());
        pos &= !(layout.align().saturating_sub(1));
        if pos < BOTTOM_ADDRESS {
            return null_mut();
        }

        *POS_PTR = pos;
        pos as *mut u8
    }
    #[inline]
    unsafe fn dealloc(&self, _: *mut u8, _layout: Layout) {
        // I'm a bump allocator, I don't free
    }
}

#[cfg(target_arch = "bpf")]
#[global_allocator]
static mut A: BumpAllocator = BumpAllocator;

entrypoint!(process_instruction);

<<<<<<< HEAD
=======
#[allow(clippy::too_many_lines)]
#[allow(clippy::cognitive_complexity)]
>>>>>>> 01fc0d39
fn process_instruction<'a>(
    program_id: &'a Pubkey,
    accounts: &'a [AccountInfo<'a>],
    instruction_data: &[u8],
) -> ProgramResult {
    let (tag, instruction) = instruction_data.split_first()
        .ok_or_else(|| E!(ProgramError::InvalidInstructionData))?;

    let result = match EvmInstruction::parse(tag)? {
        EvmInstruction::CreateAccountV02 => {
            instruction::account_create::process(program_id, accounts, instruction)
        }
        EvmInstruction::DeleteHolderOrStorageAccount => {
            instruction::account_delete_holder_storage::process(program_id, accounts, instruction)
        }
        EvmInstruction::ResizeContractAccount => {
            instruction::account_resize::process(program_id, accounts, instruction)
        }
        EvmInstruction::ERC20CreateTokenAccount => {
            instruction::erc20_account_create::process(program_id, accounts, instruction)
        }
        EvmInstruction::UpdateValidsTable => {
<<<<<<< HEAD
            instruction::update_valids_table::process(program_id, accounts, instruction)
=======
            let code_info = next_account_info(account_info_iter)?;
            
            let mut data = code_info.try_borrow_mut_data()?;
            let account_data = AccountData::unpack(&data)?;
            let contract = account_data.get_contract()?;

            let code_size = contract.code_size as usize;
            if code_size == 0 {
                return Err!(ProgramError::InvalidAccountData; "empty code account");
            }

            let valids = {
                let code = &data[account_data.size()..account_data.size() + code_size];
                evm::Valids::compute(code)
            };

            let expected_valids_size = (code_size / 8) + 1;
            if valids.len() != expected_valids_size {
                return Err!(ProgramError::InvalidInstructionData; "valids.len()<{}> != expected_valids_size<{}>", valids.len(), expected_valids_size);
            }

            let valids_begin = account_data.size() + code_size;
            let valids_end = account_data.size() + code_size + valids.len();
            (&mut data[valids_begin..valids_end]).copy_from_slice(&valids);

            Ok(())
        },
        EvmInstruction::Deposit => {
            let source_info = next_account_info(account_info_iter)?;
            let target_info = next_account_info(account_info_iter)?;
            let ether_info = next_account_info(account_info_iter)?;
            let authority_info = next_account_info(account_info_iter)?;
            let evm_loader_info = next_account_info(account_info_iter)?;
            let token_program_info = next_account_info(account_info_iter)?;

            debug_print!("Deposit ether_info {}", ether_info.key);

            let amount = get_token_account_delegated_amount(source_info, authority_info)?;

            transfer_deposit(
                source_info.clone(),
                target_info.clone(),
                authority_info.clone(),
                token_program_info.clone(),
                evm_loader_info,
                amount)?;

            Ok(())
        },
        _ => Err!(ProgramError::InvalidInstructionData; "Invalid instruction"),
    };

    solana_program::msg!("Total memory occupied: {}", &BumpAllocator::occupied());
    result
}

/// Transfer Tokens
///
/// # Errors
///
/// Could return:
/// `ProgramError::InvalidInstructionData`
#[inline(never)]
fn transfer_deposit<'a>(
    source_info: AccountInfo<'a>,
    target_info: AccountInfo<'a>,
    authority_info: AccountInfo<'a>,
    token_program_info: AccountInfo<'a>,
    evm_loader_info: &'a AccountInfo<'a>,
    value: u64,
) -> Result<(), ProgramError> {
    debug_print!("Deposit transfer {}", value);

    check_token_mint(&source_info, &token_mint::id())?;
    check_token_mint(&target_info, &token_mint::id())?;

    let source_balance = get_token_account_balance(&source_info)?;
    if source_balance < value {
        return Err!(ProgramError::InvalidInstructionData;
            "Insufficient funds on token account {}: {}",
            source_info.key, source_balance
        );
    }

    let (authority_key, bump_seed) =
        Pubkey::find_program_address(&[b"Deposit"], evm_loader_info.key);
    if authority_key != *authority_info.key {
        return Err!(ProgramError::InvalidInstructionData;
            "Incorrect evm token authority {:?} {:?}",
            authority_key, authority_info.key
        );
    }

    let transfer = spl_token::instruction::transfer(
        token_program_info.key,
        source_info.key,
        target_info.key,
        &authority_key,
        &[&authority_key],
        value
    )?;

    invoke_signed(&transfer,
                  &[source_info, target_info, authority_info, token_program_info],
                  &[&[&b"Deposit"[..], &[bump_seed]]])?;

    Ok(())
}

fn get_transaction_from_data(
    data: &[u8]
) -> Result<(&[u8], &[u8]), ProgramError>
{
    let account_info_data = AccountData::unpack(data)?;
    match account_info_data {
        AccountData::Empty => (),
            _ => return Err!(ProgramError::InvalidAccountData),
    };

    let (_header, rest) = data.split_at(account_info_data.size());
    let (signature, rest) = rest.split_at(65);
    let (trx_len, rest) = rest.split_at(8);
    let trx_len = trx_len.try_into().ok().map(u64::from_le_bytes).unwrap();
    let trx_len = usize::try_from(trx_len).map_err(|e| E!(ProgramError::InvalidInstructionData; "e={:?}", e))?;
    let (trx, _rest) = rest.split_at(trx_len as usize);

    Ok((trx, signature))
}

fn do_write(account_info: &AccountInfo, offset: u32, bytes: &[u8]) -> ProgramResult {
    let mut data = account_info.data.borrow_mut();

    let account_data = AccountData::unpack(&data)?;
    match account_data {
        AccountData::Account(_) | AccountData::Storage(_) | AccountData::ERC20Allowance(_) | AccountData::FinalizedStorage(_) => {
            return Err!(ProgramError::InvalidAccountData);
        },
        AccountData::Contract(acc) if acc.code_size != 0 => {
            return Err!(ProgramError::InvalidAccountData);
        },
        AccountData::Contract(_) | AccountData::Empty => { },
    };

    let offset = account_data.size() + offset as usize;
    if data.len() < offset + bytes.len() {
        return Err!(ProgramError::AccountDataTooSmall; "Account data too small data.len()={:?}, offset={:?}, bytes.len()={:?}", data.len(), offset, bytes.len());
    }
    data[offset .. offset+bytes.len()].copy_from_slice(bytes);
    Ok(())
}

fn do_call(
    account_storage: &mut ProgramAccountStorage<'_>,
    instruction_data: Vec<u8>,
    transfer_value: U256,
    gas_limit: u64,
) -> CallResult
{
    debug_print!("do_call");

    debug_print!("   caller: {}", account_storage.origin());
    debug_print!(" contract: {}", account_storage.contract());

    let (evm_results,used_gas) = {
        let executor_substate = Box::new(ExecutorSubstate::new(gas_limit, account_storage));
        let executor_state = ExecutorState::new(executor_substate, account_storage);
        let mut executor = Machine::new(executor_state);

        debug_print!("Executor initialized");

	    executor.call_begin(
            account_storage.origin(),
            account_storage.contract(),
            instruction_data,
            transfer_value,
            gas_limit,
        )?;

        let (result, exit_reason) = executor.execute();

        debug_print!("Call done");

        let executor_state = executor.into_state();
        let used_gas = executor_state.gasometer().used_gas();
        if exit_reason.is_succeed() {
            debug_print!("Succeed execution");
            let apply = executor_state.deconstruct();
            ((exit_reason, result, Some(apply)), used_gas)
        } else {
            ((exit_reason, result, None), used_gas)
>>>>>>> 01fc0d39
        }
        EvmInstruction::WriteHolder => {
            instruction::transaction_write_to_holder::process(program_id, accounts, instruction)
        }
        EvmInstruction::CancelWithNonce => {
            instruction::transaction_cancel::process(program_id, accounts, instruction)
        }
        EvmInstruction::CallFromRawEthereumTX => {
            instruction::transaction_execute_from_instruction::process(program_id, accounts, instruction)
        }
        EvmInstruction::PartialCallFromRawEthereumTXv02 => {
            instruction::transaction_begin_from_instruction::process(program_id, accounts, instruction)
        }
        EvmInstruction::ExecuteTrxFromAccountDataIterativeV02 => {
            instruction::transaction_begin_from_account::process(program_id, accounts, instruction)
        },
        EvmInstruction::ContinueV02 => {
            instruction::transaction_continue::process(program_id, accounts, instruction)
        },
        EvmInstruction::PartialCallOrContinueFromRawEthereumTX => {
            instruction::transaction_step_from_instruction::process(program_id, accounts, instruction)
        },
        EvmInstruction::ExecuteTrxFromAccountDataIterativeOrContinue => {
            instruction::transaction_step_from_account::process(program_id, accounts, instruction)
        },
        EvmInstruction::OnReturn | EvmInstruction::OnEvent => { Ok(()) },
        _ => Err!(ProgramError::InvalidInstructionData; "Invalid instruction"),
    };

<<<<<<< HEAD
    solana_program::msg!("Total memory occupied: {}", &BumpAllocator::occupied());
    result
=======
        let mut bad_utf8 = bytes;
        bad_utf8[3] = 0xFF; // Invalid UTF-8 byte
        assert_eq!(
            Err!(ProgramError::InvalidInstructionData),
            process_instruction(&program_id, &[], &bad_utf8)
        );
    }
>>>>>>> 01fc0d39
}<|MERGE_RESOLUTION|>--- conflicted
+++ resolved
@@ -4,17 +4,12 @@
 
 use std::{
     alloc::Layout,
-<<<<<<< HEAD
-=======
-    convert::{TryFrom, TryInto},
->>>>>>> 01fc0d39
     mem::size_of,
     ptr::null_mut,
     usize
 };
 
 use solana_program::{
-<<<<<<< HEAD
     account_info::AccountInfo,
     entrypoint,
     entrypoint::{ProgramResult, HEAP_START_ADDRESS},
@@ -25,41 +20,6 @@
 use crate::{
     instruction,
     instruction::EvmInstruction
-=======
-    account_info::{AccountInfo, next_account_info},
-    entrypoint, entrypoint::{HEAP_START_ADDRESS, ProgramResult},
-    keccak::Hasher, msg,
-    program::{invoke, invoke_signed},
-    program_error::ProgramError,
-    pubkey::Pubkey,
-    rent::Rent,
-    sysvar::Sysvar,
-};
-
-use crate::{
-    //    bump_allocator::BumpAllocator,
-    account_data::{Account, ACCOUNT_MAX_SIZE, ACCOUNT_SEED_VERSION, AccountData, Contract},
-    account_storage::{ProgramAccountStorage, /* Sender */ },
-    config::{chain_id, token_mint},
-    error::EvmLoaderError,
-    executor::Machine,
-    executor_state::{ApplyState, ExecutorState, ExecutorSubstate},
-    instruction::{EvmInstruction, on_event, on_return},
-    operator::authorized_operator_check,
-    payment,
-    solana_backend::AccountStorage,
-    storage_account::StorageAccount,
-    system::create_pda_account,
-    token,
-    token::{
-        check_token_mint,
-        create_associated_token_account,
-        get_token_account_balance,
-        get_token_account_delegated_amount
-    },
-    transaction::{check_secp256k1_instruction, UnsignedTransaction, verify_tx_signature},
-    utils::is_zero_initialized
->>>>>>> 01fc0d39
 };
 
 
@@ -117,11 +77,6 @@
 
 entrypoint!(process_instruction);
 
-<<<<<<< HEAD
-=======
-#[allow(clippy::too_many_lines)]
-#[allow(clippy::cognitive_complexity)]
->>>>>>> 01fc0d39
 fn process_instruction<'a>(
     program_id: &'a Pubkey,
     accounts: &'a [AccountInfo<'a>],
@@ -143,201 +98,11 @@
         EvmInstruction::ERC20CreateTokenAccount => {
             instruction::erc20_account_create::process(program_id, accounts, instruction)
         }
+        EvmInstruction::Deposit => {
+            instruction::neon_tokens_deposit::process(program_id, accounts, instruction)
+        }
         EvmInstruction::UpdateValidsTable => {
-<<<<<<< HEAD
             instruction::update_valids_table::process(program_id, accounts, instruction)
-=======
-            let code_info = next_account_info(account_info_iter)?;
-            
-            let mut data = code_info.try_borrow_mut_data()?;
-            let account_data = AccountData::unpack(&data)?;
-            let contract = account_data.get_contract()?;
-
-            let code_size = contract.code_size as usize;
-            if code_size == 0 {
-                return Err!(ProgramError::InvalidAccountData; "empty code account");
-            }
-
-            let valids = {
-                let code = &data[account_data.size()..account_data.size() + code_size];
-                evm::Valids::compute(code)
-            };
-
-            let expected_valids_size = (code_size / 8) + 1;
-            if valids.len() != expected_valids_size {
-                return Err!(ProgramError::InvalidInstructionData; "valids.len()<{}> != expected_valids_size<{}>", valids.len(), expected_valids_size);
-            }
-
-            let valids_begin = account_data.size() + code_size;
-            let valids_end = account_data.size() + code_size + valids.len();
-            (&mut data[valids_begin..valids_end]).copy_from_slice(&valids);
-
-            Ok(())
-        },
-        EvmInstruction::Deposit => {
-            let source_info = next_account_info(account_info_iter)?;
-            let target_info = next_account_info(account_info_iter)?;
-            let ether_info = next_account_info(account_info_iter)?;
-            let authority_info = next_account_info(account_info_iter)?;
-            let evm_loader_info = next_account_info(account_info_iter)?;
-            let token_program_info = next_account_info(account_info_iter)?;
-
-            debug_print!("Deposit ether_info {}", ether_info.key);
-
-            let amount = get_token_account_delegated_amount(source_info, authority_info)?;
-
-            transfer_deposit(
-                source_info.clone(),
-                target_info.clone(),
-                authority_info.clone(),
-                token_program_info.clone(),
-                evm_loader_info,
-                amount)?;
-
-            Ok(())
-        },
-        _ => Err!(ProgramError::InvalidInstructionData; "Invalid instruction"),
-    };
-
-    solana_program::msg!("Total memory occupied: {}", &BumpAllocator::occupied());
-    result
-}
-
-/// Transfer Tokens
-///
-/// # Errors
-///
-/// Could return:
-/// `ProgramError::InvalidInstructionData`
-#[inline(never)]
-fn transfer_deposit<'a>(
-    source_info: AccountInfo<'a>,
-    target_info: AccountInfo<'a>,
-    authority_info: AccountInfo<'a>,
-    token_program_info: AccountInfo<'a>,
-    evm_loader_info: &'a AccountInfo<'a>,
-    value: u64,
-) -> Result<(), ProgramError> {
-    debug_print!("Deposit transfer {}", value);
-
-    check_token_mint(&source_info, &token_mint::id())?;
-    check_token_mint(&target_info, &token_mint::id())?;
-
-    let source_balance = get_token_account_balance(&source_info)?;
-    if source_balance < value {
-        return Err!(ProgramError::InvalidInstructionData;
-            "Insufficient funds on token account {}: {}",
-            source_info.key, source_balance
-        );
-    }
-
-    let (authority_key, bump_seed) =
-        Pubkey::find_program_address(&[b"Deposit"], evm_loader_info.key);
-    if authority_key != *authority_info.key {
-        return Err!(ProgramError::InvalidInstructionData;
-            "Incorrect evm token authority {:?} {:?}",
-            authority_key, authority_info.key
-        );
-    }
-
-    let transfer = spl_token::instruction::transfer(
-        token_program_info.key,
-        source_info.key,
-        target_info.key,
-        &authority_key,
-        &[&authority_key],
-        value
-    )?;
-
-    invoke_signed(&transfer,
-                  &[source_info, target_info, authority_info, token_program_info],
-                  &[&[&b"Deposit"[..], &[bump_seed]]])?;
-
-    Ok(())
-}
-
-fn get_transaction_from_data(
-    data: &[u8]
-) -> Result<(&[u8], &[u8]), ProgramError>
-{
-    let account_info_data = AccountData::unpack(data)?;
-    match account_info_data {
-        AccountData::Empty => (),
-            _ => return Err!(ProgramError::InvalidAccountData),
-    };
-
-    let (_header, rest) = data.split_at(account_info_data.size());
-    let (signature, rest) = rest.split_at(65);
-    let (trx_len, rest) = rest.split_at(8);
-    let trx_len = trx_len.try_into().ok().map(u64::from_le_bytes).unwrap();
-    let trx_len = usize::try_from(trx_len).map_err(|e| E!(ProgramError::InvalidInstructionData; "e={:?}", e))?;
-    let (trx, _rest) = rest.split_at(trx_len as usize);
-
-    Ok((trx, signature))
-}
-
-fn do_write(account_info: &AccountInfo, offset: u32, bytes: &[u8]) -> ProgramResult {
-    let mut data = account_info.data.borrow_mut();
-
-    let account_data = AccountData::unpack(&data)?;
-    match account_data {
-        AccountData::Account(_) | AccountData::Storage(_) | AccountData::ERC20Allowance(_) | AccountData::FinalizedStorage(_) => {
-            return Err!(ProgramError::InvalidAccountData);
-        },
-        AccountData::Contract(acc) if acc.code_size != 0 => {
-            return Err!(ProgramError::InvalidAccountData);
-        },
-        AccountData::Contract(_) | AccountData::Empty => { },
-    };
-
-    let offset = account_data.size() + offset as usize;
-    if data.len() < offset + bytes.len() {
-        return Err!(ProgramError::AccountDataTooSmall; "Account data too small data.len()={:?}, offset={:?}, bytes.len()={:?}", data.len(), offset, bytes.len());
-    }
-    data[offset .. offset+bytes.len()].copy_from_slice(bytes);
-    Ok(())
-}
-
-fn do_call(
-    account_storage: &mut ProgramAccountStorage<'_>,
-    instruction_data: Vec<u8>,
-    transfer_value: U256,
-    gas_limit: u64,
-) -> CallResult
-{
-    debug_print!("do_call");
-
-    debug_print!("   caller: {}", account_storage.origin());
-    debug_print!(" contract: {}", account_storage.contract());
-
-    let (evm_results,used_gas) = {
-        let executor_substate = Box::new(ExecutorSubstate::new(gas_limit, account_storage));
-        let executor_state = ExecutorState::new(executor_substate, account_storage);
-        let mut executor = Machine::new(executor_state);
-
-        debug_print!("Executor initialized");
-
-	    executor.call_begin(
-            account_storage.origin(),
-            account_storage.contract(),
-            instruction_data,
-            transfer_value,
-            gas_limit,
-        )?;
-
-        let (result, exit_reason) = executor.execute();
-
-        debug_print!("Call done");
-
-        let executor_state = executor.into_state();
-        let used_gas = executor_state.gasometer().used_gas();
-        if exit_reason.is_succeed() {
-            debug_print!("Succeed execution");
-            let apply = executor_state.deconstruct();
-            ((exit_reason, result, Some(apply)), used_gas)
-        } else {
-            ((exit_reason, result, None), used_gas)
->>>>>>> 01fc0d39
         }
         EvmInstruction::WriteHolder => {
             instruction::transaction_write_to_holder::process(program_id, accounts, instruction)
@@ -367,16 +132,6 @@
         _ => Err!(ProgramError::InvalidInstructionData; "Invalid instruction"),
     };
 
-<<<<<<< HEAD
     solana_program::msg!("Total memory occupied: {}", &BumpAllocator::occupied());
     result
-=======
-        let mut bad_utf8 = bytes;
-        bad_utf8[3] = 0xFF; // Invalid UTF-8 byte
-        assert_eq!(
-            Err!(ProgramError::InvalidInstructionData),
-            process_instruction(&program_id, &[], &bad_utf8)
-        );
-    }
->>>>>>> 01fc0d39
 }