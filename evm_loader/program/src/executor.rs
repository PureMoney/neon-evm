--- conflicted
+++ resolved
@@ -1,11 +1,8 @@
-<<<<<<< HEAD
-=======
 //! # Neon EVM Executor
 //!
 //! Executor is a struct that hooks gasometer and the EVM core together.
 //! It also handles the call stacks in EVM.
 
->>>>>>> 103a5e54
 use std::convert::Infallible;
 use std::mem;
 
@@ -353,16 +350,12 @@
         Self{ executor, runtime: Vec::new(), steps_executed: 0 }
     }
 
-<<<<<<< HEAD
+    /// Serializes and saves state of runtime and executor into a storage account.
+    ///
+    /// # Panics
+    ///
+    /// Panics if account is invalid or any serialization error occurs.
     pub fn save_into(&self, storage: &mut crate::account::Storage) {
-=======
-    /// Serializes and saves state of runtime and executor into a storage account.
-    ///
-    /// # Panics
-    ///
-    /// Panics if account is invalid or any serialization error occurs.
-    pub fn save_into(&self, storage: &mut StorageAccount) {
->>>>>>> 103a5e54
         storage.serialize(&self.runtime, self.executor.state.substate()).unwrap();
     }
 
@@ -387,7 +380,6 @@
     /// # Errors
     ///
     /// May return following errors:
-    /// - `InvalidInstructionData` if any gasometer error is encountered
     /// - `InsufficientFunds` if the caller lacks funds for the operation
     pub fn call_begin(&mut self,
         caller: H160,
@@ -430,7 +422,6 @@
     /// # Errors
     ///
     /// May return following errors:
-    /// - `InvalidInstructionData` if any gasometer error is encountered
     /// - `InsufficientFunds` if the caller lacks funds for the operation
     pub fn create_begin(&mut self,
                         caller: H160,
@@ -712,12 +703,6 @@
         self.steps_executed
     }
 
-    /// Returns the state of the executor.
-    #[must_use]
-    pub fn gasometer(&self) -> &gasometer::Gasometer {
-        self.executor.state.gasometer()
-    }
-
     #[must_use]
     pub fn into_state(self) -> ExecutorState<'a, B> {
         self.executor.state
