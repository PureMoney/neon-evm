--- conflicted
+++ resolved
@@ -36,12 +36,8 @@
 serde_derive = "1.0.103"
 impl-serde = "0.1"
 rlp = "0.5"
-<<<<<<< HEAD
-bincode = ""
+bincode = "1.3.3"
 evm = { version = "0.18.0", path = "../rust-evm", default_features = false, features = ["with-serde"] }
-=======
-bincode = "1.3.3"
->>>>>>> e8a5017d
 evm-runtime = { version = "0.18", path = "../rust-evm/runtime", default-features = false }
 
 [dev-dependencies]
