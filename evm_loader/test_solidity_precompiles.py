from solana.publickey import PublicKey
from solana.transaction import AccountMeta, TransactionInstruction, Transaction
from spl.token.instructions import get_associated_token_address
from spl.token.constants import TOKEN_PROGRAM_ID, ACCOUNT_LEN
import unittest
from eth_utils import abi
from base58 import b58decode
import re

from eth_tx_utils import make_keccak_instruction_data, make_instruction_data_from_tx, JsonEncoder
from solana_utils import *

CONTRACTS_DIR = os.environ.get("CONTRACTS_DIR", "evm_loader/")
evm_loader_id = os.environ.get("EVM_LOADER")
ETH_TOKEN_MINT_ID: PublicKey = PublicKey(os.environ.get("ETH_TOKEN_MINT"))
holder_id = 0

class PrecompilesTests(unittest.TestCase):
    @classmethod
    def setUpClass(cls):
        print("\ntest_solidity_precompiles.py setUpClass")

        cls.token = SplToken(solana_url)
        wallet = OperatorAccount(operator1_keypair_path())
        cls.loader = EvmLoader(wallet, evm_loader_id)
        cls.acc = wallet.get_acc()

        # Create ethereum account for user account
        cls.caller_ether = eth_keys.PrivateKey(cls.acc.secret_key()).public_key.to_canonical_address()
        (cls.caller, cls.caller_nonce) = cls.loader.ether2program(cls.caller_ether)
        cls.caller_token = get_associated_token_address(PublicKey(cls.caller), ETH_TOKEN_MINT_ID)

        if getBalance(cls.caller) == 0:
            print("Create caller account...")
            _ = cls.loader.createEtherAccount(cls.caller_ether)
            # cls.token.transfer(ETH_TOKEN_MINT_ID, 201, get_associated_token_address(PublicKey(cls.caller), ETH_TOKEN_MINT_ID))
            print("Done\n")

        print('Account:', cls.acc.public_key(), bytes(cls.acc.public_key()).hex())
        print("Caller:", cls.caller_ether.hex(), cls.caller_nonce, "->", cls.caller,
              "({})".format(bytes(PublicKey(cls.caller)).hex()))

        print("deploy contract: ")
        (cls.owner_contract, cls.eth_contract, cls.contract_code) = cls.loader.deployChecked(
                CONTRACTS_DIR+'SolidityPrecompilesTest.binary',
                cls.caller,
                cls.caller_ether
            )
        print("contract id: ", cls.owner_contract, cls.eth_contract)
        print("code id: ", cls.contract_code)

        collateral_pool_index = 2
        cls.collateral_pool_address = create_collateral_pool_address(collateral_pool_index)
        cls.collateral_pool_index_buf = collateral_pool_index.to_bytes(4, 'little')

        with open(CONTRACTS_DIR+"precompiles_testdata.json") as json_data:
            cls.test_data = json.load(json_data)

    def send_transaction(self, data):
        if len(data) > 512:
            result = self.call_with_holder_account(data)
            return b58decode(result['meta']['innerInstructions'][0]['instructions'][-1]['data'])[8+2:].hex()
        else:
            trx = self.make_transactions(data)
            result = send_transaction(client, trx, self.acc)
            self.get_measurements(result)
            result = result["result"]
            return b58decode(result['meta']['innerInstructions'][0]['instructions'][-1]['data'])[8+2:].hex()

    def extract_measurements_from_receipt(self, receipt):
        log_messages = receipt['result']['meta']['logMessages']
        transaction = receipt['result']['transaction']
        accounts = transaction['message']['accountKeys']
        instructions = []
        for instr in transaction['message']['instructions']:
            program = accounts[instr['programIdIndex']]
            instructions.append({
                'accs': [accounts[acc] for acc in instr['accounts']],
                'program': accounts[instr['programIdIndex']],
                'data': b58decode(instr['data']).hex()
            })

        pattern = re.compile('Program ([0-9A-Za-z]+) (.*)')
        messages = []
        for log in log_messages:
            res = pattern.match(log)
            if res:
                (program, reason) = res.groups()
                if reason == 'invoke [1]': messages.append({'program':program,'logs':[]})
            messages[-1]['logs'].append(log)

        for instr in instructions:
            if instr['program'] in ('KeccakSecp256k11111111111111111111111111111',): continue
            if messages[0]['program'] != instr['program']:
                raise Exception('Invalid program in log messages: expect %s, actual %s' % (messages[0]['program'], instr['program']))
            instr['logs'] = messages.pop(0)['logs']
            exit_result = re.match(r'Program %s (success)'%instr['program'], instr['logs'][-1])
            if not exit_result: raise Exception("Can't get exit result")
            instr['result'] = exit_result.group(1)

            if instr['program'] == evm_loader_id:
                memory_result = re.match(r'Program log: Total memory occupied: ([0-9]+)', instr['logs'][-3])
                instruction_result = re.match(r'Program %s consumed ([0-9]+) of ([0-9]+) compute units'%instr['program'], instr['logs'][-2])
                if not (memory_result and instruction_result):
                    raise Exception("Can't parse measurements for evm_loader")
                instr['measurements'] = {
                        'instructions': instruction_result.group(1),
                        'memory': memory_result.group(1)
                    }

        result = []
        for instr in instructions:
            if instr['program'] == evm_loader_id:
                result.append({
                        'program':instr['program'],
                        'measurements':instr['measurements'],
                        'result':instr['result'],
                        'data':instr['data']
                    })
        return result

    def get_measurements(self, result):
        measurements = self.extract_measurements_from_receipt(result)
        for m in measurements: print(json.dumps(m))

    def make_transactions(self, call_data):
        eth_tx = {
            'to': self.eth_contract,
            'value': 0,
<<<<<<< HEAD
            'gas': 9999999,
            'gasPrice': 0,
=======
            'gas': 999999999,
            'gasPrice': 1_000_000_000,
>>>>>>> 103a5e54
            'nonce': getTransactionCount(client, self.caller),
            'data': call_data,
            'chainId': 111
        }

        (_from_addr, sign, msg) = make_instruction_data_from_tx(eth_tx, self.acc.secret_key())
        trx_data = self.caller_ether + sign + msg
        keccak_instruction = make_keccak_instruction_data(1, len(msg), 5)
        
        solana_trx = Transaction().add(
                self.sol_instr_keccak(keccak_instruction) 
            ).add( 
                self.sol_instr_call(trx_data) 
            )

        return solana_trx

    def sol_instr_keccak(self, keccak_instruction):
        return  TransactionInstruction(program_id="KeccakSecp256k11111111111111111111111111111", data=keccak_instruction, keys=[
                    AccountMeta(pubkey=self.caller, is_signer=False, is_writable=False),
                ])

    def sol_instr_call(self, trx_data):
        neon_evm_instr_05_single = create_neon_evm_instr_05_single(
            self.loader.loader_id,
            self.caller,
            self.acc.public_key(),
            self.owner_contract,
            self.contract_code,
            self.collateral_pool_index_buf,
            self.collateral_pool_address,
            trx_data
        )
        print('neon_evm_instr_05_single:', neon_evm_instr_05_single)
        return neon_evm_instr_05_single

    def sol_instr_22_partial_call_from_account(self, holder_account, storage_account, step_count):
        neon_evm_instr_22_begin = create_neon_evm_instr_22_begin(
            self.loader.loader_id,
            self.caller,
            self.acc.public_key(),
            storage_account,
            holder_account,
            self.owner_contract,
            self.contract_code,
            self.collateral_pool_index_buf,
            self.collateral_pool_address,
            step_count
        )
        print('neon_evm_instr_22_begin:', neon_evm_instr_22_begin)
        return neon_evm_instr_22_begin

    def sol_instr_20_continue(self, storage_account, step_count):
        neon_evm_instr_20_continue = create_neon_evm_instr_20_continue(
            self.loader.loader_id,
            self.caller,
            self.acc.public_key(),
            storage_account,
            self.owner_contract,
            self.contract_code,
            self.collateral_pool_index_buf,
            self.collateral_pool_address,
            step_count
        )
        print('neon_evm_instr_20_continue:', neon_evm_instr_20_continue)
        return neon_evm_instr_20_continue

    def create_account_with_seed(self, seed):
        storage = accountWithSeed(self.acc.public_key(), seed, PublicKey(evm_loader_id))

        if getBalance(storage) == 0:
            trx = Transaction()
            trx.add(createAccountWithSeed(self.acc.public_key(), self.acc.public_key(), seed, 10**9, 128*1024, PublicKey(evm_loader_id)))
            client.send_transaction(trx, self.acc, opts=TxOpts(skip_confirmation=False, preflight_commitment="confirmed"))

        return storage

    def write_transaction_to_holder_account(self, holder, signature, message):
        message = signature + len(message).to_bytes(8, byteorder="little") + message

        offset = 0
        receipts = []
        rest = message
        while len(rest):
            (part, rest) = (rest[:1000], rest[1000:])
            trx = Transaction()
            trx.add(TransactionInstruction(program_id=evm_loader_id,
                data=(bytes.fromhex('12') + holder_id.to_bytes(8, byteorder="little") + offset.to_bytes(4, byteorder="little") + len(part).to_bytes(8, byteorder="little") + part),
                keys=[
                    AccountMeta(pubkey=holder, is_signer=False, is_writable=True),
                    AccountMeta(pubkey=self.acc.public_key(), is_signer=True, is_writable=False),
                ]))
            receipts.append(client.send_transaction(trx, self.acc, opts=TxOpts(skip_confirmation=True, preflight_commitment="confirmed"))["result"])
            offset += len(part)

        for rcpt in receipts:
            confirm_transaction(client, rcpt)


    def call_with_holder_account(self, input):
<<<<<<< HEAD
        tx = {'to': self.eth_contract, 'value': 0, 'gas': 9999999, 'gasPrice': 0,
=======
        tx = {'to': self.eth_contract, 'value': 0, 'gas': 999999999, 'gasPrice': 1_000_000_000,
>>>>>>> 103a5e54
            'nonce': getTransactionCount(client, self.caller), 'data': input, 'chainId': 111}

        (from_addr, sign, msg) = make_instruction_data_from_tx(tx, self.acc.secret_key())
        assert (from_addr == self.caller_ether)

        holder_id_bytes = holder_id.to_bytes((holder_id.bit_length() + 7) // 8, 'big')
        holder_seed = keccak_256(b'holder'+holder_id_bytes).hexdigest()[:32]
        holder = self.create_account_with_seed(holder_seed)
        storage = self.create_account_with_seed(sign[:8].hex())

        self.write_transaction_to_holder_account(holder, sign, msg)

        trx = Transaction()
        trx.add(self.sol_instr_22_partial_call_from_account(holder, storage, 0))
        send_transaction(client, trx, self.acc)

        while (True):
            print("Continue")
            trx = Transaction()
            trx.add(self.sol_instr_20_continue(storage, 400))
            result = send_transaction(client, trx, self.acc)

            self.get_measurements(result)
            result = result["result"]

            if (result['meta']['innerInstructions'] and result['meta']['innerInstructions'][0]['instructions']):
                data = b58decode(result['meta']['innerInstructions'][0]['instructions'][-1]['data'])
                if (data[0] == 6):
                    return result

    def make_ecrecover(self, data):
        return abi.function_signature_to_4byte_selector('test_01_ecrecover(bytes32, uint8, bytes32, bytes32)')\
                + bytes.fromhex("%062x" % 0x0 + "20") \
                + bytes.fromhex("%064x" % len(data)) \
                + data.to_bytes()

    def make_sha256(self, data):
        return abi.function_signature_to_4byte_selector('test_02_sha256(bytes)')\
                + bytes.fromhex("%062x" % 0x0 + "20") \
                + bytes.fromhex("%064x" % len(data))\
                + data

    def make_ripemd160(self, data):
        return abi.function_signature_to_4byte_selector('test_03_ripemd160(bytes)')\
                + bytes.fromhex("%062x" % 0x0 + "20") \
                + bytes.fromhex("%064x" % len(data))\
                + data

    def make_callData(self, data):
        return abi.function_signature_to_4byte_selector('test_04_dataCopy(bytes)')\
                + bytes.fromhex("%062x" % 0x0 + "20") \
                + bytes.fromhex("%064x" % len(data)) \
                + str.encode(data)

    def make_bigModExp(self, data):
        return abi.function_signature_to_4byte_selector('test_05_bigModExp(bytes)')\
                + bytes.fromhex("%062x" % 0x0 + "20") \
                + bytes.fromhex("%064x" % len(data)) \
                + data

    def make_bn256Add(self, data):
        return abi.function_signature_to_4byte_selector('test_06_bn256Add(bytes)')\
                + bytes.fromhex("%062x" % 0x0 + "20") \
                + bytes.fromhex("%064x" % len(data)) \
                + data

    def make_bn256ScalarMul(self, data):
        return abi.function_signature_to_4byte_selector('test_07_bn256ScalarMul(bytes)')\
                + bytes.fromhex("%062x" % 0x0 + "20") \
                + bytes.fromhex("%064x" % len(data)) \
                + data

    def make_bn256Pairing(self, data):
        return abi.function_signature_to_4byte_selector('test_08_bn256Pairing(bytes)')\
                + bytes.fromhex("%062x" % 0x0 + "20") \
                + bytes.fromhex("%064x" % len(data)) \
                + data

    def make_blake2F(self, data):
        return abi.function_signature_to_4byte_selector('test_09_blake2F(bytes)')\
                + bytes.fromhex("%062x" % 0x0 + "20") \
                + bytes.fromhex("%064x" % len(data)) \
                + data

    def test_02_sha256_contract(self):
        for test_case in self.test_data["sha256"]:
            print("make_sha256() - test case ", test_case["Name"])
            bin_input = bytes.fromhex(test_case["Input"])
            result = self.send_transaction(self.make_sha256(bin_input))
            self.assertEqual(result, test_case["Expected"])

    def test_03_ripemd160_contract(self):
        for test_case in self.test_data["ripemd160"]:
            print("make_ripemd160() - test case ", test_case["Name"])
            bin_input = bytes.fromhex(test_case["Input"])
            result = self.send_transaction(self.make_ripemd160(bin_input))
            self.assertEqual(result[:40], test_case["Expected"])

    @unittest.skip("Too many instructions for testnet")
    def test_05_bigModExp_contract(self):
        for test_case in self.test_data["bigModExp"][:-3]:
            print("make_bigModExp() - test case ", test_case["Name"])
            bin_input = bytes.fromhex(test_case["Input"])
            result = self.send_transaction(self.make_bigModExp(bin_input))
            self.assertEqual(result[128:], test_case["Expected"])

    @unittest.skip("Too many instructions for testnet")
    def test_06_bn256Add_contract(self):
            for test_case in self.test_data["bn256Add"]:
                print("make_bn256Add() - test case ", test_case["Name"])
                bin_input = bytes.fromhex(test_case["Input"])
                result = self.send_transaction(self.make_bn256Add(bin_input))
                self.assertEqual(result, test_case["Expected"])

    @unittest.skip("Too many instructions for testnet")
    def test_07_bn256ScalarMul_contract(self):
            for test_case in self.test_data["bn256ScalarMul"]:
                print("make_bn256ScalarMul() - test case ", test_case["Name"])
                bin_input = bytes.fromhex(test_case["Input"])
                result = self.send_transaction(self.make_bn256ScalarMul(bin_input))
                self.assertEqual(result, test_case["Expected"])

    ### Couldn't be run run because of heavy instruction consuption
    # def test_08_bn256Pairing_contract(self):
    #         for test_case in self.test_data["bn256Pairing"]:
    #             print("make_bn256Pairing() - test case ", test_case["Name"])
    #             bin_input = bytes.fromhex(test_case["Input"])
    #             result = self.send_transaction(self.make_bn256Pairing(bin_input))
    #             self.assertEqual(result, test_case["Expected"])

    def test_09_blake2F_contract(self):
        for test_case in self.test_data["blake2F"][:-1]:
            print("make_blake2F() - test case ", test_case["Name"])
            bin_input = bytes.fromhex(test_case["Input"])
            result = self.send_transaction(self.make_blake2F(bin_input))
            self.assertEqual(result, test_case["Expected"])

if __name__ == '__main__':
    unittest.main()<|MERGE_RESOLUTION|>--- conflicted
+++ resolved
@@ -127,13 +127,8 @@
         eth_tx = {
             'to': self.eth_contract,
             'value': 0,
-<<<<<<< HEAD
-            'gas': 9999999,
+            'gas': 999999999,
             'gasPrice': 0,
-=======
-            'gas': 999999999,
-            'gasPrice': 1_000_000_000,
->>>>>>> 103a5e54
             'nonce': getTransactionCount(client, self.caller),
             'data': call_data,
             'chainId': 111
@@ -234,11 +229,7 @@
 
 
     def call_with_holder_account(self, input):
-<<<<<<< HEAD
-        tx = {'to': self.eth_contract, 'value': 0, 'gas': 9999999, 'gasPrice': 0,
-=======
-        tx = {'to': self.eth_contract, 'value': 0, 'gas': 999999999, 'gasPrice': 1_000_000_000,
->>>>>>> 103a5e54
+        tx = {'to': self.eth_contract, 'value': 0, 'gas': 999999999, 'gasPrice': 0,
             'nonce': getTransactionCount(client, self.caller), 'data': input, 'chainId': 111}
 
         (from_addr, sign, msg) = make_instruction_data_from_tx(tx, self.acc.secret_key())
