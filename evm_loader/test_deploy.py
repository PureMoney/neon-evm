import unittest
from base58 import b58decode
from solana_utils import *
from eth_tx_utils import  make_instruction_data_from_tx, pack
from spl.token.constants import TOKEN_PROGRAM_ID, ASSOCIATED_TOKEN_PROGRAM_ID
from spl.token.instructions import get_associated_token_address
from sha3 import keccak_256
from hashlib import sha256

solana_url = os.environ.get("SOLANA_URL", "http://localhost:8899")
client = Client(solana_url)
CONTRACTS_DIR = os.environ.get("CONTRACTS_DIR", "evm_loader/")
evm_loader_id = os.environ.get("EVM_LOADER")
ETH_TOKEN_MINT_ID: PublicKey = PublicKey(os.environ.get("ETH_TOKEN_MINT"))


contract_name = "helloWorld.binary"
# "ERC20Wrapper.binary"


from construct import Bytes, Int8ul, Int64ul, Struct as cStruct
from solana._layouts.system_instructions import SYSTEM_INSTRUCTIONS_LAYOUT, InstructionType as SystemInstructionType

CREATE_ACCOUNT_LAYOUT = cStruct(
    "lamports" / Int64ul,
    "space" / Int64ul,
    "ether" / Bytes(20),
    "nonce" / Int8ul
)

def create_account_layout(lamports, space, ether, nonce):
    return bytes.fromhex("02000000")+CREATE_ACCOUNT_LAYOUT.build(dict(
        lamports=lamports,
        space=space,
        ether=ether,
        nonce=nonce
    ))

def write_layout(offset, data):
    return (bytes.fromhex("00000000")+
            offset.to_bytes(4, byteorder="little")+
            len(data).to_bytes(8, byteorder="little")+
            data)

def createAccountWithSeed(funding, base, seed, lamports, space, program):
    data = SYSTEM_INSTRUCTIONS_LAYOUT.build(
        dict(
            instruction_type = SystemInstructionType.CREATE_ACCOUNT_WITH_SEED,
            args=dict(
                base=bytes(base),
                seed=dict(length=len(seed), chars=seed),
                lamports=lamports,
                space=space,
                program_id=bytes(program)
            )
        )
    )
    print("createAccountWithSeed", data.hex())
    created = accountWithSeed(base, seed, program) #PublicKey(sha256(bytes(base)+bytes(seed, 'utf8')+bytes(program)).digest())
    print("created", created)
    return TransactionInstruction(
        keys=[
            AccountMeta(pubkey=funding, is_signer=True, is_writable=True),
            AccountMeta(pubkey=created, is_signer=False, is_writable=True),
            AccountMeta(pubkey=base, is_signer=True, is_writable=False),
        ],
        program_id=system,
        data=data
    )


class DeployTest(unittest.TestCase):
    @classmethod
    def setUpClass(cls):
        print("\ntest_deploy.py setUpClass")
        wallet = WalletAccount(wallet_path())
        cls.loader = EvmLoader(wallet, evm_loader_id)
        cls.acc = wallet.get_acc()

        # Create ethereum account for user account
        cls.caller_ether = eth_keys.PrivateKey(cls.acc.secret_key()).public_key.to_canonical_address()
        (cls.caller, cls.caller_nonce) = cls.loader.ether2program(cls.caller_ether)

        if getBalance(cls.caller) == 0:
            print("Create caller account...")
            _ = cls.loader.createEtherAccount(cls.caller_ether)
            print("Done\n")

        print('Account:', cls.acc.public_key(), bytes(cls.acc.public_key()).hex())
        print("Caller:", cls.caller_ether.hex(), cls.caller_nonce, "->", cls.caller,
              "({})".format(bytes(PublicKey(cls.caller)).hex()))

        cls.collateral_pool_index = 2
        cls.collateral_pool_address = create_collateral_pool_address(client, cls.acc, cls.collateral_pool_index, cls.loader.loader_id)
        cls.collateral_pool_index_buf = cls.collateral_pool_index.to_bytes(4, 'little')

    def executeTrxFromAccountData(self):
        # Create transaction holder account (if not exists)
        seed = "1236"
        holder = PublicKey(sha256(bytes(self.acc.public_key())+bytes(seed, 'utf8')+bytes(PublicKey(evm_loader_id))).digest())
        print("Holder", holder)
        if getBalance(holder) == 0:
            trx = Transaction()
            trx.add(createAccountWithSeed(self.acc.public_key(), self.acc.public_key(), "1236", 10**9, 128*1024, PublicKey(evm_loader_id)))
            result = send_transaction(client, trx, self.acc)
            print(result)

        # Get nonce for caller
        trx_count = getTransactionCount(client, self.caller)

        # Create contract address from (caller, nonce)
        contract_eth = keccak_256(pack([self.caller_ether, trx_count or None])).digest()[-20:]
        (contract_sol, contract_nonce) = self.loader.ether2program(contract_eth)
        (code_sol, code_nonce) = self.loader.ether2seed(contract_eth)
        print("contract_eth", contract_eth.hex())
        print("contract_sol", contract_sol, contract_nonce)
        print("code_sol", code_sol)

        # Read content of solidity contract
        with open(CONTRACTS_DIR+contract_name, "br") as f:
            content = f.read()

        # Build deploy transaction
        tx = {
            'to': None,
            'value': 0,
            'gas': 9999999,
            'gasPrice': 1,
            'nonce': trx_count,
            'data': content,
            'chainId': 111
        }
        (from_addr, sign, msg) = make_instruction_data_from_tx(tx, self.acc.secret_key())
        msg = sign + len(msg).to_bytes(8, byteorder="little") + msg
        #print("msg", msg.hex())

        # Write transaction to transaction holder account
        offset = 0
        receipts = []
        rest = msg
        while len(rest):
            (part, rest) = (rest[:1000], rest[1000:])
            trx = Transaction()
            trx.add(TransactionInstruction(program_id=evm_loader_id,
                data=write_layout(offset, part),
                keys=[
                    AccountMeta(pubkey=holder, is_signer=False, is_writable=True),
                    AccountMeta(pubkey=self.acc.public_key(), is_signer=True, is_writable=False),
                ]))
            receipts.append(client.send_transaction(trx, self.acc, opts=TxOpts(skip_confirmation=True,
                                                                preflight_commitment="confirmed"))["result"])
            offset += len(part)
        print("receipts", receipts)
        for rcpt in receipts:
            confirm_transaction(client, rcpt)
            print("confirmed:", rcpt)

        base = self.acc.public_key()
        seed = b58encode(contract_eth).decode('utf8')
        # Execute deploy transaction
        trx = Transaction()

        trx.add(createAccountWithSeed(base, base, seed, 10**9, 1+32+4+len(msg)+2048, PublicKey(evm_loader_id)))

        trx.add(TransactionInstruction(program_id=evm_loader_id,
            #data=create_account_layout(10**9, len(msg)+2048, contract_eth, contract_nonce),
            data=bytes.fromhex('02000000')+CREATE_ACCOUNT_LAYOUT.build(dict(
                lamports=10**9,
                space=0,
                ether=contract_eth,
                nonce=contract_nonce)),
            keys=[
                AccountMeta(pubkey=self.acc.public_key(), is_signer=True, is_writable=False),
                AccountMeta(pubkey=contract_sol, is_signer=False, is_writable=True),
                AccountMeta(pubkey=get_associated_token_address(PublicKey(contract_sol), ETH_TOKEN_MINT_ID), is_signer=False, is_writable=True),
                AccountMeta(pubkey=code_sol, is_signer=False, is_writable=True),
                AccountMeta(pubkey=system, is_signer=False, is_writable=False),
                AccountMeta(pubkey=ETH_TOKEN_MINT_ID, is_signer=False, is_writable=False),
                AccountMeta(pubkey=TOKEN_PROGRAM_ID, is_signer=False, is_writable=False),
                AccountMeta(pubkey=ASSOCIATED_TOKEN_PROGRAM_ID, is_signer=False, is_writable=False),
                AccountMeta(pubkey=rentid, is_signer=False, is_writable=False),
            ]))

        result = send_transaction(client, trx, self.acc)["result"]
        print("result executeTrxFromAccountData:", result)

        return (holder, contract_sol, code_sol)


    def sol_instr_11_partial_call(self, storage_account, step_count, holder, contract_sol, code_sol):
<<<<<<< HEAD
        return TransactionInstruction(
            program_id=self.loader.loader_id,
            data=bytearray.fromhex("0b") + self.collateral_pool_index_buf + step_count.to_bytes(8, byteorder='little'),
            keys=[
                AccountMeta(pubkey=holder, is_signer=False, is_writable=True),
                AccountMeta(pubkey=storage_account, is_signer=False, is_writable=True),

                # Operator address:
                AccountMeta(pubkey=self.acc.public_key(), is_signer=True, is_writable=True),
                # Collateral pool address:
                AccountMeta(pubkey=self.collateral_pool_address, is_signer=False, is_writable=True),
                # Operator ETH address (stub for now):
                AccountMeta(pubkey=PublicKey("SysvarC1ock11111111111111111111111111111111"), is_signer=False, is_writable=True),
                # User ETH address (stub for now):
                AccountMeta(pubkey=PublicKey("SysvarC1ock11111111111111111111111111111111"), is_signer=False, is_writable=True),
                # System program account:
                AccountMeta(pubkey=PublicKey(system), is_signer=False, is_writable=False),

                AccountMeta(pubkey=contract_sol, is_signer=False, is_writable=True),
                AccountMeta(pubkey=code_sol, is_signer=False, is_writable=True),
                AccountMeta(pubkey=self.caller, is_signer=False, is_writable=True),
                AccountMeta(pubkey=self.loader.loader_id, is_signer=False, is_writable=False),
                AccountMeta(pubkey=PublicKey(sysvarclock), is_signer=False, is_writable=False),
            ])

    def sol_instr_10_continue(self, storage_account, step_count, contract_sol, code_sol):
        return TransactionInstruction(
            program_id=self.loader.loader_id,
            data=bytearray.fromhex("0A") + step_count.to_bytes(8, byteorder='little'),
            keys=[
                AccountMeta(pubkey=storage_account, is_signer=False, is_writable=True),

                # Operator address:
                AccountMeta(pubkey=self.acc.public_key(), is_signer=True, is_writable=True),
                # Operator ETH address (stub for now):
                AccountMeta(pubkey=PublicKey("SysvarC1ock11111111111111111111111111111111"), is_signer=False, is_writable=True),
                # User ETH address (stub for now):
                AccountMeta(pubkey=PublicKey("SysvarC1ock11111111111111111111111111111111"), is_signer=False, is_writable=True),
                # System program account:
                AccountMeta(pubkey=PublicKey(system), is_signer=False, is_writable=False),

                AccountMeta(pubkey=contract_sol, is_signer=False, is_writable=True),
                AccountMeta(pubkey=code_sol, is_signer=False, is_writable=True),
                AccountMeta(pubkey=self.caller, is_signer=False, is_writable=True),
                AccountMeta(pubkey=self.loader.loader_id, is_signer=False, is_writable=False),
                AccountMeta(pubkey=PublicKey(sysvarclock), is_signer=False, is_writable=False),
            ])
=======
        return TransactionInstruction(program_id=self.loader.loader_id,
                                   data=bytearray.fromhex("0b") + step_count.to_bytes(8, byteorder='little'),
                                   # data=bytearray.fromhex("0b"),
                                   keys=[
                                       AccountMeta(pubkey=holder, is_signer=False, is_writable=True),
                                       AccountMeta(pubkey=storage_account, is_signer=False, is_writable=True),
                                       AccountMeta(pubkey=contract_sol, is_signer=False, is_writable=True),
                                       AccountMeta(pubkey=get_associated_token_address(PublicKey(contract_sol), ETH_TOKEN_MINT_ID), is_signer=False, is_writable=True),
                                       AccountMeta(pubkey=code_sol, is_signer=False, is_writable=True),
                                       AccountMeta(pubkey=self.caller, is_signer=False, is_writable=True),
                                       AccountMeta(pubkey=get_associated_token_address(PublicKey(self.caller), ETH_TOKEN_MINT_ID), is_signer=False, is_writable=True),
                                       AccountMeta(pubkey=self.loader.loader_id, is_signer=False, is_writable=False),
                                       AccountMeta(pubkey=PublicKey(sysvarclock), is_signer=False, is_writable=False),
                                   ])

    def sol_instr_10_continue(self, storage_account, step_count, contract_sol, code_sol):
        return TransactionInstruction(program_id=self.loader.loader_id,
                                   data=bytearray.fromhex("0A") + step_count.to_bytes(8, byteorder='little'),
                                   keys=[
                                       AccountMeta(pubkey=storage_account, is_signer=False, is_writable=True),
                                       AccountMeta(pubkey=contract_sol, is_signer=False, is_writable=True),
                                       AccountMeta(pubkey=get_associated_token_address(PublicKey(contract_sol), ETH_TOKEN_MINT_ID), is_signer=False, is_writable=True),
                                       AccountMeta(pubkey=code_sol, is_signer=False, is_writable=True),
                                       AccountMeta(pubkey=self.caller, is_signer=False, is_writable=True),
                                       AccountMeta(pubkey=get_associated_token_address(PublicKey(self.caller), ETH_TOKEN_MINT_ID), is_signer=False, is_writable=True),
                                       AccountMeta(pubkey=self.loader.loader_id, is_signer=False, is_writable=False),
                                       AccountMeta(pubkey=PublicKey(sysvarclock), is_signer=False, is_writable=False),
                                   ])
>>>>>>> 7f32a42c


    def create_storage_account(self, seed):
        storage = PublicKey(sha256(bytes(self.acc.public_key()) + bytes(seed, 'utf8') + bytes(PublicKey(evm_loader_id))).digest())
        print("Storage", storage)

        if getBalance(storage) == 0:
            trx = Transaction()
            trx.add(createAccountWithSeed(self.acc.public_key(), self.acc.public_key(), seed, 10**9, 128*1024, PublicKey(evm_loader_id)))
            send_transaction(client, trx, self.acc)

        return storage

    def call_partial_signed(self, holder, contract_sol, code_sol):
        storage = self.create_storage_account("001122334")

        print("Begin")
        trx = Transaction()
        trx.add(self.sol_instr_11_partial_call(storage, 50, holder, contract_sol, code_sol))
        result = send_transaction(client, trx, self.acc)["result"]

        while (True):
            print("Continue")
            trx = Transaction()
            trx.add(self.sol_instr_10_continue(storage, 50, contract_sol, code_sol))
            result = send_transaction(client, trx, self.acc)["result"]

            if (result['meta']['innerInstructions'] and result['meta']['innerInstructions'][0]['instructions']):
                data = b58decode(result['meta']['innerInstructions'][0]['instructions'][-1]['data'])
                if (data[0] == 6):
                    return result

    def test_executeTrxFromAccountDataIterative(self):
        (holder, contract_sol, code_sol) = self.executeTrxFromAccountData()

        result = self.call_partial_signed(holder, contract_sol, code_sol)
        print("result", result)

if __name__ == '__main__':
    unittest.main()<|MERGE_RESOLUTION|>--- conflicted
+++ resolved
@@ -188,7 +188,6 @@
 
 
     def sol_instr_11_partial_call(self, storage_account, step_count, holder, contract_sol, code_sol):
-<<<<<<< HEAD
         return TransactionInstruction(
             program_id=self.loader.loader_id,
             data=bytearray.fromhex("0b") + self.collateral_pool_index_buf + step_count.to_bytes(8, byteorder='little'),
@@ -208,8 +207,11 @@
                 AccountMeta(pubkey=PublicKey(system), is_signer=False, is_writable=False),
 
                 AccountMeta(pubkey=contract_sol, is_signer=False, is_writable=True),
+                AccountMeta(pubkey=get_associated_token_address(PublicKey(contract_sol), ETH_TOKEN_MINT_ID), is_signer=False, is_writable=True),
                 AccountMeta(pubkey=code_sol, is_signer=False, is_writable=True),
                 AccountMeta(pubkey=self.caller, is_signer=False, is_writable=True),
+                AccountMeta(pubkey=get_associated_token_address(PublicKey(self.caller), ETH_TOKEN_MINT_ID), is_signer=False, is_writable=True),
+
                 AccountMeta(pubkey=self.loader.loader_id, is_signer=False, is_writable=False),
                 AccountMeta(pubkey=PublicKey(sysvarclock), is_signer=False, is_writable=False),
             ])
@@ -231,41 +233,14 @@
                 AccountMeta(pubkey=PublicKey(system), is_signer=False, is_writable=False),
 
                 AccountMeta(pubkey=contract_sol, is_signer=False, is_writable=True),
+                AccountMeta(pubkey=get_associated_token_address(PublicKey(contract_sol), ETH_TOKEN_MINT_ID), is_signer=False, is_writable=True),
                 AccountMeta(pubkey=code_sol, is_signer=False, is_writable=True),
                 AccountMeta(pubkey=self.caller, is_signer=False, is_writable=True),
+                AccountMeta(pubkey=get_associated_token_address(PublicKey(self.caller), ETH_TOKEN_MINT_ID), is_signer=False, is_writable=True),
+
                 AccountMeta(pubkey=self.loader.loader_id, is_signer=False, is_writable=False),
                 AccountMeta(pubkey=PublicKey(sysvarclock), is_signer=False, is_writable=False),
             ])
-=======
-        return TransactionInstruction(program_id=self.loader.loader_id,
-                                   data=bytearray.fromhex("0b") + step_count.to_bytes(8, byteorder='little'),
-                                   # data=bytearray.fromhex("0b"),
-                                   keys=[
-                                       AccountMeta(pubkey=holder, is_signer=False, is_writable=True),
-                                       AccountMeta(pubkey=storage_account, is_signer=False, is_writable=True),
-                                       AccountMeta(pubkey=contract_sol, is_signer=False, is_writable=True),
-                                       AccountMeta(pubkey=get_associated_token_address(PublicKey(contract_sol), ETH_TOKEN_MINT_ID), is_signer=False, is_writable=True),
-                                       AccountMeta(pubkey=code_sol, is_signer=False, is_writable=True),
-                                       AccountMeta(pubkey=self.caller, is_signer=False, is_writable=True),
-                                       AccountMeta(pubkey=get_associated_token_address(PublicKey(self.caller), ETH_TOKEN_MINT_ID), is_signer=False, is_writable=True),
-                                       AccountMeta(pubkey=self.loader.loader_id, is_signer=False, is_writable=False),
-                                       AccountMeta(pubkey=PublicKey(sysvarclock), is_signer=False, is_writable=False),
-                                   ])
-
-    def sol_instr_10_continue(self, storage_account, step_count, contract_sol, code_sol):
-        return TransactionInstruction(program_id=self.loader.loader_id,
-                                   data=bytearray.fromhex("0A") + step_count.to_bytes(8, byteorder='little'),
-                                   keys=[
-                                       AccountMeta(pubkey=storage_account, is_signer=False, is_writable=True),
-                                       AccountMeta(pubkey=contract_sol, is_signer=False, is_writable=True),
-                                       AccountMeta(pubkey=get_associated_token_address(PublicKey(contract_sol), ETH_TOKEN_MINT_ID), is_signer=False, is_writable=True),
-                                       AccountMeta(pubkey=code_sol, is_signer=False, is_writable=True),
-                                       AccountMeta(pubkey=self.caller, is_signer=False, is_writable=True),
-                                       AccountMeta(pubkey=get_associated_token_address(PublicKey(self.caller), ETH_TOKEN_MINT_ID), is_signer=False, is_writable=True),
-                                       AccountMeta(pubkey=self.loader.loader_id, is_signer=False, is_writable=False),
-                                       AccountMeta(pubkey=PublicKey(sysvarclock), is_signer=False, is_writable=False),
-                                   ])
->>>>>>> 7f32a42c
 
 
     def create_storage_account(self, seed):
