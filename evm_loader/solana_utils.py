import base64
import json
import os
import subprocess
import time
from enum import Enum
from hashlib import sha256
from typing import NamedTuple

import base58
import rlp
from base58 import b58encode
from construct import Bytes, Int8ul, Int64ul, Struct as cStruct
from eth_keys import keys as eth_keys
from sha3 import keccak_256
from solana._layouts.system_instructions import SYSTEM_INSTRUCTIONS_LAYOUT, InstructionType as SystemInstructionType
from solana.account import Account
from solana.publickey import PublicKey
from solana.rpc import types
from solana.rpc.api import Client
from solana.rpc.commitment import Confirmed
from solana.rpc.types import TxOpts
from solana.transaction import AccountMeta, TransactionInstruction, Transaction

from eth_tx_utils import make_keccak_instruction_data, make_instruction_data_from_tx
from spl.token.constants import TOKEN_PROGRAM_ID, ASSOCIATED_TOKEN_PROGRAM_ID, ACCOUNT_LEN
from spl.token.instructions import get_associated_token_address
import base58

CREATE_ACCOUNT_LAYOUT = cStruct(
    "lamports" / Int64ul,
    "space" / Int64ul,
    "ether" / Bytes(20),
    "nonce" / Int8ul
)

system = "11111111111111111111111111111111"
tokenkeg = "TokenkegQfeZyiNwAJbNbGKPFXCWuBvf9Ss623VQ5DA"
sysvarclock = "SysvarC1ock11111111111111111111111111111111"
sysinstruct = "Sysvar1nstructions1111111111111111111111111"
keccakprog = "KeccakSecp256k11111111111111111111111111111"
rentid = "SysvarRent111111111111111111111111111111111"
incinerator = "1nc1nerator11111111111111111111111111111111"

collateral_pool_base = "4sW3SZDJB7qXUyCYKA7pFL8eCTfm3REr8oSiKkww7MaT"

solana_url = os.environ.get("SOLANA_URL", "http://localhost:8899")
EVM_LOADER = os.environ.get("EVM_LOADER")
ETH_TOKEN_MINT_ID: PublicKey = PublicKey(os.environ.get("ETH_TOKEN_MINT"))

EVM_LOADER_SO = os.environ.get("EVM_LOADER_SO", 'target/bpfel-unknown-unknown/release/evm_loader.so')
client = Client(solana_url)
path_to_solana = 'solana'

class SplToken:
    def __init__(self, url):
        self.url = url

    def call(self, arguments):
        cmd = 'spl-token --url {} {}'.format(self.url, arguments)
        print('cmd:', cmd)
        try:
            return subprocess.check_output(cmd, shell=True, universal_newlines=True)
        except subprocess.CalledProcessError as err:
            import sys
            print("ERR: spl-token error {}".format(err))
            raise

    def transfer(self, mint, amount, recipient):
        self.call("transfer {} {} {}".format(mint, amount, recipient))

    def balance(self, acc):
        from decimal import Decimal
        res = self.call("balance --address {}".format(acc))
        return Decimal(res.rstrip())

    def mint(self, mint_id, recipient, amount, owner=None):
        if owner is None:
            self.call("mint {} {} {}".format(mint_id, amount, recipient))
        else:
            self.call("mint {} {} {} --owner {}".format(mint_id, amount, recipient, owner))
        print("minting {} tokens for {}".format(amount, recipient))

    def create_token(self, owner=None):
        if owner is None:
            res = self.call("create-token")
        else:
            res = self.call("create-token --owner {}".format(owner))
        if not res.startswith("Creating token "):
            raise Exception("create token error")
        else:
            return res.split()[2]

    def create_token_account(self, token, owner=None):
        if owner is None:
            res = self.call("create-account {}".format(token))
        else:
            res = self.call("create-account {} --owner {}".format(token, owner))
        if not res.startswith("Creating account "):
            raise Exception("create account error %s" % res)
        else:
            return res.split()[2]


class EthereumTransaction:
    """Encapsulate the all data of an ethereum transaction that should be executed."""

    def __init__(self, ether_caller, contract_account, contract_code_account, trx_data, account_metas=None, steps=500):
        self.ether_caller = ether_caller
        self.contract_account = contract_account
        self.contract_code_account = contract_code_account
        self.trx_data = trx_data
        self.trx_account_metas = account_metas
        self.iterative_steps = steps
        self._solana_ether_caller = None  # is created in NeonEvmClient.__create_instruction_data_from_tx
        self._storage = None  # is created in NeonEvmClient.__send_neon_transaction
        print('trx_data:', self.trx_data.hex())
        if self.trx_account_metas is not None:
            print('trx_account_metas:', *self.trx_account_metas, sep='\n')


class ExecuteMode(Enum):
    SINGLE = 0
    ITERATIVE = 1


class NeonEvmClient:
    """Encapsulate the interaction logic with evm_loader to execute an ethereum transaction."""

    def __init__(self, solana_wallet, evm_loader):
        self.mode = ExecuteMode.SINGLE
        self.solana_wallet = solana_wallet
        self.evm_loader = evm_loader
<<<<<<< HEAD
        self.skip_preflight = False
=======
        self.token = SplToken(solana_url)

        collateral_pool_index = 2
        self.collateral_pool_address = create_collateral_pool_address(collateral_pool_index)
        self.collateral_pool_index_buf = collateral_pool_index.to_bytes(4, 'little')
>>>>>>> 9b379d89

    def set_execute_mode(self, new_mode):
        self.mode = ExecuteMode(new_mode)

    def set_skip_preflight(self, new_value=True):
        self.skip_preflight = new_value

    def send_ethereum_trx(self, ethereum_transaction) -> types.RPCResponse:
        assert (isinstance(ethereum_transaction, EthereumTransaction))
        if self.mode is ExecuteMode.SINGLE:
            return self.send_ethereum_trx_single(ethereum_transaction)
        if self.mode is ExecuteMode.ITERATIVE:
            return self.send_ethereum_trx_iterative(ethereum_transaction)

    def send_ethereum_trx_iterative(self, ethereum_transaction) -> types.RPCResponse:
        assert (isinstance(ethereum_transaction, EthereumTransaction))
        (from_address, sign, msg) = self.__create_instruction_data_from_tx(ethereum_transaction)
        if ethereum_transaction._storage is None:
            ethereum_transaction._storage = self.__create_storage_account(sign[:8].hex())

        data = from_address + sign + msg
        keccak_data = make_keccak_instruction_data(1, len(msg), 13)
        
        solana_trx = Transaction().add(
                self.__sol_instr_keccak(keccak_data) 
            ).add( 
                self.__sol_instr_09_partial_call(ethereum_transaction, ethereum_transaction.iterative_steps, data) 
            )

        self.__send_neon_transaction(ethereum_transaction, solana_trx)

        while True:
            solana_trx = Transaction().add(
                    self.__sol_instr_10_continue(ethereum_transaction, ethereum_transaction.iterative_steps) 
                )
            result = self.__send_neon_transaction(ethereum_transaction, solana_trx)

            if result['result']['meta']['innerInstructions'] \
                    and result['result']['meta']['innerInstructions'][0]['instructions']:
                data = base58.b58decode(result['result']['meta']['innerInstructions'][0]['instructions'][-1]['data'])
                if data[0] == 6:
                    ethereum_transaction.__storage = None
                    return result

    def send_ethereum_trx_single(self, ethereum_transaction) -> types.RPCResponse:
        assert (isinstance(ethereum_transaction, EthereumTransaction))
        (from_address, sign, msg) = self.__create_instruction_data_from_tx(ethereum_transaction)
        data = from_address + sign + msg
        keccak_data = make_keccak_instruction_data(1, len(msg), 5)

        solana_trx = Transaction().add(
                self.__sol_instr_keccak(keccak_data) 
            ).add( 
                self.__sol_instr_05(ethereum_transaction, data)
            )
        return self.__send_neon_transaction(ethereum_transaction, solana_trx)

    def __create_solana_ether_caller(self, ethereum_transaction):
        caller = self.evm_loader.ether2program(ethereum_transaction.ether_caller)[0]
        if ethereum_transaction._solana_ether_caller is None \
                or ethereum_transaction._solana_ether_caller != caller:
            ethereum_transaction._solana_ether_caller = caller
        if getBalance(ethereum_transaction._solana_ether_caller) == 0:
            print("Create solana ether caller account...")
            ethereum_transaction._solana_ether_caller = \
                self.evm_loader.createEtherAccount(ethereum_transaction.ether_caller)
            self.token.transfer(
                ETH_TOKEN_MINT_ID, 
                2000, 
                get_associated_token_address(PublicKey(caller), ETH_TOKEN_MINT_ID)
                )
        self.caller_holder = get_caller_hold_token(self.evm_loader, self.solana_wallet, ethereum_transaction.ether_caller)
        print("Solana ether caller account:", ethereum_transaction._solana_ether_caller)

    def __create_storage_account(self, seed):
        storage = PublicKey(
            sha256(bytes(self.solana_wallet.public_key())
                   + bytes(seed, 'utf8')
                   + bytes(PublicKey(self.evm_loader.loader_id))).digest())
        print("Storage", storage)

        if getBalance(storage) == 0:
            trx = Transaction()
            trx.add(createAccountWithSeed(self.solana_wallet.public_key(),
                                          self.solana_wallet.public_key(),
                                          seed, 10 ** 9, 128 * 1024,
                                          PublicKey(EVM_LOADER)))
            send_transaction(client, trx, self.solana_wallet)
        return storage

    def __create_instruction_data_from_tx(self, ethereum_transaction):
        self.__create_solana_ether_caller(ethereum_transaction)
        caller_trx_cnt = getTransactionCount(client, ethereum_transaction._solana_ether_caller)
        trx_raw = {'to': solana2ether(ethereum_transaction.contract_account),
                   'value': 0, 'gas': 9999999, 'gasPrice': 1_000_000_000, 'nonce': caller_trx_cnt,
                   'data': ethereum_transaction.trx_data, 'chainId': 111}
        return make_instruction_data_from_tx(trx_raw, self.solana_wallet.secret_key())

    def __sol_instr_keccak(self, keccak_data):
        return TransactionInstruction(
            program_id = PublicKey(keccakprog), 
            data = keccak_data, 
            keys = [
                AccountMeta(pubkey=PublicKey(keccakprog), is_signer=False, is_writable=False),
            ]
        )

    def __sol_instr_05(self, ethereum_transaction, data):
        return TransactionInstruction(
            program_id=self.evm_loader.loader_id,
            data=bytearray.fromhex("05") + self.collateral_pool_index_buf + data, 
            keys=[
                # Additional accounts for EvmInstruction::CallFromRawEthereumTX:
                # System instructions account:
                AccountMeta(pubkey=PublicKey(sysinstruct), is_signer=False, is_writable=False),
                # Operator address:
                AccountMeta(pubkey=self.solana_wallet.public_key(), is_signer=True, is_writable=True),
                # Collateral pool address:
                AccountMeta(pubkey=self.collateral_pool_address, is_signer=False, is_writable=True),
                # Operator ETH address (stub for now):
                AccountMeta(pubkey=get_associated_token_address(self.solana_wallet.public_key(), ETH_TOKEN_MINT_ID), is_signer=False, is_writable=True),
                # User ETH address (stub for now):
                AccountMeta(pubkey=get_associated_token_address(PublicKey(ethereum_transaction._solana_ether_caller), ETH_TOKEN_MINT_ID), is_signer=False, is_writable=True),
                # System program account:
                AccountMeta(pubkey=PublicKey(system), is_signer=False, is_writable=False),

                AccountMeta(pubkey=ethereum_transaction.contract_account, is_signer=False, is_writable=True),
                AccountMeta(pubkey=get_associated_token_address(PublicKey(ethereum_transaction.contract_account), ETH_TOKEN_MINT_ID), is_signer=False, is_writable=True),
                AccountMeta(pubkey=ethereum_transaction.contract_code_account, is_signer=False, is_writable=True),
                AccountMeta(pubkey=ethereum_transaction._solana_ether_caller, is_signer=False, is_writable=True),
                AccountMeta(pubkey=get_associated_token_address(PublicKey(ethereum_transaction._solana_ether_caller), ETH_TOKEN_MINT_ID), is_signer=False, is_writable=True),

                AccountMeta(pubkey=PublicKey(self.evm_loader.loader_id), is_signer=False, is_writable=False),
                AccountMeta(pubkey=ETH_TOKEN_MINT_ID, is_signer=False, is_writable=False),
                AccountMeta(pubkey=TOKEN_PROGRAM_ID, is_signer=False, is_writable=False),
                AccountMeta(pubkey=self.solana_wallet.public_key(), is_signer=False, is_writable=False),
            ])

    def __sol_instr_09_partial_call(self, ethereum_transaction, step_count, data):
        return TransactionInstruction(
            program_id=self.evm_loader.loader_id,
            data=bytearray.fromhex("09") + self.collateral_pool_index_buf + step_count.to_bytes(8, byteorder='little') + data,
            keys=[
                AccountMeta(pubkey=ethereum_transaction._storage, is_signer=False, is_writable=True),

                # System instructions account:
                AccountMeta(pubkey=PublicKey(sysinstruct), is_signer=False, is_writable=False),
                # Operator address:
                AccountMeta(pubkey=self.solana_wallet.public_key(), is_signer=True, is_writable=True),
                # Collateral pool address:
                AccountMeta(pubkey=self.collateral_pool_address, is_signer=False, is_writable=True),
                # Operator ETH address (stub for now):
                AccountMeta(pubkey=self.caller_holder, is_signer=False, is_writable=True),
                # User ETH address (stub for now):
                AccountMeta(pubkey=get_associated_token_address(PublicKey(ethereum_transaction._solana_ether_caller), ETH_TOKEN_MINT_ID), is_signer=False, is_writable=True),
                # System program account:
                AccountMeta(pubkey=PublicKey(system), is_signer=False, is_writable=False),

                AccountMeta(pubkey=ethereum_transaction.contract_account, is_signer=False, is_writable=True),
                AccountMeta(pubkey=get_associated_token_address(PublicKey(ethereum_transaction.contract_account), ETH_TOKEN_MINT_ID), is_signer=False, is_writable=True),
                AccountMeta(pubkey=ethereum_transaction.contract_code_account, is_signer=False, is_writable=True),
                AccountMeta(pubkey=ethereum_transaction._solana_ether_caller, is_signer=False, is_writable=True),
                AccountMeta(pubkey=get_associated_token_address(PublicKey(ethereum_transaction._solana_ether_caller), ETH_TOKEN_MINT_ID), is_signer=False, is_writable=True),

                AccountMeta(pubkey=PublicKey(sysinstruct), is_signer=False, is_writable=False),
                AccountMeta(pubkey=PublicKey(self.evm_loader.loader_id), is_signer=False, is_writable=False),
                AccountMeta(pubkey=ETH_TOKEN_MINT_ID, is_signer=False, is_writable=False),
                AccountMeta(pubkey=TOKEN_PROGRAM_ID, is_signer=False, is_writable=False),
                AccountMeta(pubkey=self.solana_wallet.public_key(), is_signer=False, is_writable=False),
            ])

    def __sol_instr_10_continue(self, ethereum_transaction, step_count):
        return TransactionInstruction(
            program_id=self.evm_loader.loader_id,
            data=bytearray.fromhex("0A") + step_count.to_bytes(8, byteorder='little'),
            keys=[
                AccountMeta(pubkey=ethereum_transaction._storage, is_signer=False, is_writable=True),

                # Operator address:
                AccountMeta(pubkey=self.solana_wallet.public_key(), is_signer=True, is_writable=True),
                # User ETH address (stub for now):
                AccountMeta(pubkey=get_associated_token_address(self.solana_wallet.public_key(), ETH_TOKEN_MINT_ID), is_signer=False, is_writable=True),
                # User ETH address (stub for now):
                AccountMeta(pubkey=get_associated_token_address(PublicKey(ethereum_transaction._solana_ether_caller), ETH_TOKEN_MINT_ID), is_signer=False, is_writable=True),
                # Operator ETH address (stub for now):
                AccountMeta(pubkey=self.caller_holder, is_signer=False, is_writable=True),
                # System program account:
                AccountMeta(pubkey=PublicKey(system), is_signer=False, is_writable=False),

                AccountMeta(pubkey=ethereum_transaction.contract_account, is_signer=False, is_writable=True),
                AccountMeta(pubkey=get_associated_token_address(PublicKey(ethereum_transaction.contract_account), ETH_TOKEN_MINT_ID), is_signer=False, is_writable=True),
                AccountMeta(pubkey=ethereum_transaction.contract_code_account, is_signer=False, is_writable=True),
                AccountMeta(pubkey=ethereum_transaction._solana_ether_caller, is_signer=False, is_writable=True),
                AccountMeta(pubkey=get_associated_token_address(PublicKey(ethereum_transaction._solana_ether_caller), ETH_TOKEN_MINT_ID), is_signer=False, is_writable=True),

                AccountMeta(pubkey=PublicKey(sysinstruct), is_signer=False, is_writable=False),
                AccountMeta(pubkey=PublicKey(self.evm_loader.loader_id), is_signer=False, is_writable=False),
                AccountMeta(pubkey=ETH_TOKEN_MINT_ID, is_signer=False, is_writable=False),
                AccountMeta(pubkey=TOKEN_PROGRAM_ID, is_signer=False, is_writable=False),
                AccountMeta(pubkey=self.solana_wallet.public_key(), is_signer=False, is_writable=False),
            ])

    def __send_neon_transaction(self, ethereum_transaction, trx) -> types.RPCResponse:
        if ethereum_transaction.trx_account_metas is not None:
            trx.instructions[-1].keys.extend(ethereum_transaction.trx_account_metas)
<<<<<<< HEAD
        trx.instructions[-1].keys \
            .append(AccountMeta(pubkey=PublicKey(sysvarclock), is_signer=False, is_writable=False))
        return send_transaction(client, trx, self.solana_wallet, self.skip_preflight)
=======
        trx.instructions[-1].keys.append(AccountMeta(pubkey=PublicKey(sysvarclock), is_signer=False, is_writable=False))

        return send_transaction(client, trx, self.solana_wallet)
>>>>>>> 9b379d89


def create_collateral_pool_address(collateral_pool_index):
    COLLATERAL_SEED_PREFIX = "collateral_seed_"
    seed = COLLATERAL_SEED_PREFIX + str(collateral_pool_index)
    return accountWithSeed(PublicKey(collateral_pool_base), seed, PublicKey(EVM_LOADER))


def confirm_transaction(http_client, tx_sig, confirmations=0):
    """Confirm a transaction."""
    TIMEOUT = 30  # 30 seconds pylint: disable=invalid-name
    elapsed_time = 0
    while elapsed_time < TIMEOUT:
        print('confirm_transaction for %s', tx_sig)
        resp = http_client.get_signature_statuses([tx_sig])
        print('confirm_transaction: %s', resp)
        if resp["result"]:
            status = resp['result']['value'][0]
            if status and (status['confirmationStatus'] == 'finalized' or status['confirmationStatus'] == 'confirmed'
                           and status['confirmations'] >= confirmations):
                return
        sleep_time = 0.1
        time.sleep(sleep_time)
        elapsed_time += sleep_time
    raise RuntimeError("could not confirm transaction: ", tx_sig)


def accountWithSeed(base, seed, program):
    print(type(base), type(seed), type(program))
    return PublicKey(sha256(bytes(base) + bytes(seed, 'utf8') + bytes(program)).digest())

def createAccountWithSeed(funding, base, seed, lamports, space, program):
    data = SYSTEM_INSTRUCTIONS_LAYOUT.build(
        dict(
            instruction_type=SystemInstructionType.CREATE_ACCOUNT_WITH_SEED,
            args=dict(
                base=bytes(base),
                seed=dict(length=len(seed), chars=seed),
                lamports=lamports,
                space=space,
                program_id=bytes(program)
            )
        )
    )
    print("createAccountWithSeed", data.hex())
    created = accountWithSeed(base, seed, program)
    print("created", created)
    return TransactionInstruction(
        keys=[
            AccountMeta(pubkey=funding, is_signer=True, is_writable=True),
            AccountMeta(pubkey=created, is_signer=False, is_writable=True),
            AccountMeta(pubkey=base, is_signer=True, is_writable=False),
        ],
        program_id=system,
        data=data
    )


class solana_cli:
    def __init__(self, acc=None):
        self.acc = acc

    def call(self, arguments):
        cmd = ""
        if self.acc == None:
            cmd = '{} --url {} {}'.format(path_to_solana, solana_url, arguments)
        else:
            cmd = '{} --keypair {} --url {} {}'.format(path_to_solana, self.acc.get_path(), solana_url, arguments)
        try:
            return subprocess.check_output(cmd, shell=True, universal_newlines=True)
        except subprocess.CalledProcessError as err:
            import sys
            print("ERR: solana error {}".format(err))
            raise


class neon_cli:
    def __init__(self, verbose_flags=''):
        self.verbose_flags = verbose_flags

    def call(self, arguments):
        cmd = 'neon-cli {} --url {} {}'.format(self.verbose_flags, solana_url, arguments)
        try:
            return subprocess.check_output(cmd, shell=True, universal_newlines=True)
        except subprocess.CalledProcessError as err:
            import sys
            print("ERR: neon-cli error {}".format(err))
            raise

    def emulate(self, loader_id, arguments):
        cmd = 'neon-cli {} --commitment=recent --evm_loader {} --url {} emulate {}'.format(self.verbose_flags,
                                                                                           loader_id,
                                                                                           solana_url,
                                                                                           arguments)
        print('cmd:', cmd)
        try:
            output = subprocess.check_output(cmd, shell=True, universal_newlines=True)
            without_empty_lines = os.linesep.join([s for s in output.splitlines() if s])
            last_line = without_empty_lines.splitlines()[-1]
            return last_line
        except subprocess.CalledProcessError as err:
            import sys
            print("ERR: neon-cli error {}".format(err))
            raise


class RandomAccount:
    def __init__(self, path=None):
        if path == None:
            self.make_random_path()
            print("New keypair file: {}".format(self.path))
            self.generate_key()
        else:
            self.path = path
        self.retrieve_keys()
        print('New Public key:', self.acc.public_key())
        print('Private:', self.acc.secret_key())

    def make_random_path(self):
        self.path  = os.urandom(5).hex()+ ".json"

    def generate_key(self):
        cmd_generate = 'solana-keygen new --no-passphrase --outfile {}'.format(self.path)
        try:
            return subprocess.check_output(cmd_generate, shell=True, universal_newlines=True)
        except subprocess.CalledProcessError as err:
            import sys
            print("ERR: solana error {}".format(err))
            raise

    def retrieve_keys(self):
        with open(self.path) as f:
            d = json.load(f)
            self.acc = Account(d[0:32])

    def get_path(self):
        return self.path

    def get_acc(self):
        return self.acc


class WalletAccount(RandomAccount):
    def __init__(self, path):
        self.path = path
        self.retrieve_keys()
        print('Wallet public key:', self.acc.public_key())


class EvmLoader:
    def __init__(self, acc, programId=EVM_LOADER):
        if programId == None:
            print("Load EVM loader...")
            result = json.loads(solana_cli(acc).call('deploy {}'.format(EVM_LOADER_SO)))
            programId = result['programId']
        EvmLoader.loader_id = programId
        print("Done\n")

        self.loader_id = EvmLoader.loader_id
        self.acc = acc
        print("Evm loader program: {}".format(self.loader_id))

    def deploy(self, contract_path, caller=None, config=None):
        print('deploy caller:', caller)
        if config == None:
            output = neon_cli().call("deploy --evm_loader {} {} {}".format(self.loader_id, contract_path, caller))
        else:
            output = neon_cli().call("deploy --evm_loader {} --config {} {} {}".format(self.loader_id, config,
                                                                                       contract_path, caller))
        print(type(output), output)
        result = json.loads(output.splitlines()[-1])
        return result

    def createEtherAccount(self, ether):
        if isinstance(ether, str):
            if ether.startswith('0x'): ether = ether[2:]
        else:
            ether = ether.hex()
        (sol, nonce) = self.ether2program(ether)
        print('createEtherAccount: {} {} => {}'.format(ether, nonce, sol))
        associated_token = get_associated_token_address(PublicKey(sol), ETH_TOKEN_MINT_ID)
        trx = Transaction()
        base = self.acc.get_acc().public_key()
        trx.add(TransactionInstruction(
            program_id=self.loader_id,
            data=bytes.fromhex('02000000') + CREATE_ACCOUNT_LAYOUT.build(dict(
                lamports=10 ** 9,
                space=0,
                ether=bytes.fromhex(ether),
                nonce=nonce)),
            keys=[
                AccountMeta(pubkey=base, is_signer=True, is_writable=False),
                AccountMeta(pubkey=PublicKey(sol), is_signer=False, is_writable=True),
                AccountMeta(pubkey=associated_token, is_signer=False, is_writable=True),
                AccountMeta(pubkey=system, is_signer=False, is_writable=False),
                AccountMeta(pubkey=ETH_TOKEN_MINT_ID, is_signer=False, is_writable=False),
                AccountMeta(pubkey=TOKEN_PROGRAM_ID, is_signer=False, is_writable=False),
                AccountMeta(pubkey=ASSOCIATED_TOKEN_PROGRAM_ID, is_signer=False, is_writable=False),
                AccountMeta(pubkey=rentid, is_signer=False, is_writable=False),
            ]))
        result = send_transaction(client, trx, self.acc.get_acc())
        print('result:', result)
        return sol

    def ether2seed(self, ether):
        if isinstance(ether, str):
            if ether.startswith('0x'): ether = ether[2:]
        else:
            ether = ether.hex()
        seed = b58encode(bytes.fromhex(ether)).decode('utf8')
        acc = accountWithSeed(self.acc.get_acc().public_key(), seed, PublicKey(self.loader_id))
        print('ether2program: {} {} => {}'.format(ether, 255, acc))
        return (acc, 255)

    def ether2program(self, ether):
        if isinstance(ether, str):
            if ether.startswith('0x'): ether = ether[2:]
        else:
            ether = ether.hex()
        output = neon_cli().call("create-program-address --evm_loader {} {}".format(self.loader_id, ether))
        items = output.rstrip().split(' ')
        return items[0], int(items[1])

    def checkAccount(self, solana):
        info = client.get_account_info(solana)
        print("checkAccount({}): {}".format(solana, info))

    def deployChecked(self, location, caller, caller_ether):
        trx_count = getTransactionCount(client, caller)
        ether = keccak_256(rlp.encode((caller_ether, trx_count))).digest()[-20:]

        program = self.ether2program(ether)
        code = self.ether2seed(ether)
        info = client.get_account_info(program[0])
        if info['result']['value'] is None:
            res = self.deploy(location, caller)
            return res['programId'], bytes.fromhex(res['ethereum'][2:]), res['codeId']
        elif info['result']['value']['owner'] != self.loader_id:
            raise Exception("Invalid owner for account {}".format(program))
        else:
            return program[0], ether, code[0]

    def createEtherAccountTrx(self, ether, code_acc=None):
        if isinstance(ether, str):
            if ether.startswith('0x'): ether = ether[2:]
        else:
            ether = ether.hex()
        (sol, nonce) = self.ether2program(ether)
        token = get_associated_token_address(PublicKey(sol), ETH_TOKEN_MINT_ID)
        print('createEtherAccount: {} {} => {}'.format(ether, nonce, sol))
        seed = b58encode(bytes.fromhex(ether))
        base = self.acc.get_acc().public_key()
        data = bytes.fromhex('02000000') + CREATE_ACCOUNT_LAYOUT.build(dict(
            lamports=10 ** 9,
            space=0,
            ether=bytes.fromhex(ether),
            nonce=nonce))
        trx = Transaction()
        if code_acc is None:
            trx.add(TransactionInstruction(
                program_id=self.loader_id,
                data=data,
                keys=[
                    AccountMeta(pubkey=base, is_signer=True, is_writable=True),
                    AccountMeta(pubkey=PublicKey(sol), is_signer=False, is_writable=True),
                    AccountMeta(pubkey=token, is_signer=False, is_writable=True),
                    AccountMeta(pubkey=system, is_signer=False, is_writable=False),
                    AccountMeta(pubkey=ETH_TOKEN_MINT_ID, is_signer=False, is_writable=False),
                    AccountMeta(pubkey=TOKEN_PROGRAM_ID, is_signer=False, is_writable=False),
                    AccountMeta(pubkey=ASSOCIATED_TOKEN_PROGRAM_ID, is_signer=False, is_writable=False),
                    AccountMeta(pubkey=rentid, is_signer=False, is_writable=False),
                ]))
        else:
            trx.add(TransactionInstruction(
                program_id=self.loader_id,
                data=data,
                keys=[
                    AccountMeta(pubkey=base, is_signer=True, is_writable=True),
                    AccountMeta(pubkey=PublicKey(sol), is_signer=False, is_writable=True),
                    AccountMeta(pubkey=token, is_signer=False, is_writable=True),
                    AccountMeta(pubkey=PublicKey(code_acc), is_signer=False, is_writable=True),
                    AccountMeta(pubkey=system, is_signer=False, is_writable=False),
                    AccountMeta(pubkey=ETH_TOKEN_MINT_ID, is_signer=False, is_writable=False),
                    AccountMeta(pubkey=TOKEN_PROGRAM_ID, is_signer=False, is_writable=False),
                    AccountMeta(pubkey=ASSOCIATED_TOKEN_PROGRAM_ID, is_signer=False, is_writable=False),
                    AccountMeta(pubkey=rentid, is_signer=False, is_writable=False),
                ]))
        return (trx, sol)


def get_caller_hold_token(evm_loader, acc, caller_ether):
    caller = evm_loader.ether2program(caller_ether)[0]
    holder_seed = b58encode(caller_ether).decode('utf8') + "hold"
    caller_holder = accountWithSeed(PublicKey(caller), holder_seed, PublicKey(tokenkeg))
    if getBalance(caller_holder) == 0:
        trx = Transaction()
        trx.add(create_with_seed_loader_instruction(evm_loader.loader_id, acc.public_key(), caller_holder, PublicKey(caller), holder_seed, 10**9, ACCOUNT_LEN, PublicKey(tokenkeg)))
        send_transaction(client, trx, acc)
    return caller_holder


def create_with_seed_loader_instruction(evm_loader_id, funding, created, base, seed, lamports, space, owner):
    return TransactionInstruction(
        program_id=evm_loader_id,
        data=bytes.fromhex("04000000") + \
            bytes(base) + \
            len(seed).to_bytes(8, byteorder='little') + \
            bytes(seed, 'utf8') + \
            lamports.to_bytes(8, byteorder='little') + \
            space.to_bytes(8, byteorder='little') + \
            bytes(owner) + \
            bytes(created),
        keys=[
            AccountMeta(pubkey=funding, is_signer=True, is_writable=False),
            AccountMeta(pubkey=created, is_signer=False, is_writable=True),
            AccountMeta(pubkey=base, is_signer=False, is_writable=True),
            AccountMeta(pubkey=created, is_signer=False, is_writable=True),
            AccountMeta(pubkey=PublicKey(evm_loader_id), is_signer=False, is_writable=True),
            AccountMeta(pubkey=PublicKey(ETH_TOKEN_MINT_ID), is_signer=False, is_writable=True),
            AccountMeta(pubkey=PublicKey(tokenkeg), is_signer=False, is_writable=True),
            AccountMeta(pubkey=PublicKey(rentid), is_signer=False, is_writable=True),
            AccountMeta(pubkey=PublicKey(system), is_signer=False, is_writable=True),
        ])


def getBalance(account):
    return client.get_balance(account, commitment=Confirmed)['result']['value']


def solana2ether(public_key):
    from web3 import Web3
    return bytes(Web3.keccak(bytes(PublicKey(public_key)))[-20:])


ACCOUNT_INFO_LAYOUT = cStruct(
    "type" / Int8ul,
    "eth_acc" / Bytes(20),
    "nonce" / Int8ul,
    "trx_count" / Bytes(8),
    "code_acc" / Bytes(32),
    "is_blocked" / Int8ul,
    "blocked_by" / Bytes(32),
    "eth_token" / Bytes(32),
)


class AccountInfo(NamedTuple):
    eth_acc: eth_keys.PublicKey
    trx_count: int

    @staticmethod
    def frombytes(data):
        cont = ACCOUNT_INFO_LAYOUT.parse(data)
        return AccountInfo(cont.eth_acc, cont.trx_count)


def getAccountData(client, account, expected_length):
    info = client.get_account_info(account, commitment=Confirmed)['result']['value']
    if info is None:
        raise Exception("Can't get information about {}".format(account))

    data = base64.b64decode(info['data'][0])
    if len(data) != expected_length:
        print("len(data)({}) != expected_length({})".format(len(data), expected_length))
        raise Exception("Wrong data length for account data {}".format(account))
    return data


def getTransactionCount(client, sol_account):
    info = getAccountData(client, sol_account, ACCOUNT_INFO_LAYOUT.sizeof())
    acc_info = AccountInfo.frombytes(info)
    res = int.from_bytes(acc_info.trx_count, 'little')
    print('getTransactionCount {}: {}'.format(sol_account, res))
    return res


def wallet_path():
    res = solana_cli().call("config get")
    substr = "Keypair Path: "
    for line in res.splitlines():
        if line.startswith(substr):
            return line[len(substr):].strip()
    raise Exception("cannot get keypair path")


def send_transaction(client, trx, acc, skip_preflight=False):
    result = client.send_transaction(trx, acc, opts=TxOpts(skip_confirmation=True, skip_preflight=skip_preflight, preflight_commitment="confirmed"))
    confirm_transaction(client, result["result"])
    result = client.get_confirmed_transaction(result["result"])
    return result<|MERGE_RESOLUTION|>--- conflicted
+++ resolved
@@ -131,15 +131,12 @@
         self.mode = ExecuteMode.SINGLE
         self.solana_wallet = solana_wallet
         self.evm_loader = evm_loader
-<<<<<<< HEAD
         self.skip_preflight = False
-=======
         self.token = SplToken(solana_url)
 
         collateral_pool_index = 2
         self.collateral_pool_address = create_collateral_pool_address(collateral_pool_index)
         self.collateral_pool_index_buf = collateral_pool_index.to_bytes(4, 'little')
->>>>>>> 9b379d89
 
     def set_execute_mode(self, new_mode):
         self.mode = ExecuteMode(new_mode)
@@ -162,18 +159,18 @@
 
         data = from_address + sign + msg
         keccak_data = make_keccak_instruction_data(1, len(msg), 13)
-        
+
         solana_trx = Transaction().add(
-                self.__sol_instr_keccak(keccak_data) 
-            ).add( 
-                self.__sol_instr_09_partial_call(ethereum_transaction, ethereum_transaction.iterative_steps, data) 
+                self.__sol_instr_keccak(keccak_data)
+            ).add(
+                self.__sol_instr_09_partial_call(ethereum_transaction, ethereum_transaction.iterative_steps, data)
             )
 
         self.__send_neon_transaction(ethereum_transaction, solana_trx)
 
         while True:
             solana_trx = Transaction().add(
-                    self.__sol_instr_10_continue(ethereum_transaction, ethereum_transaction.iterative_steps) 
+                    self.__sol_instr_10_continue(ethereum_transaction, ethereum_transaction.iterative_steps)
                 )
             result = self.__send_neon_transaction(ethereum_transaction, solana_trx)
 
@@ -191,8 +188,8 @@
         keccak_data = make_keccak_instruction_data(1, len(msg), 5)
 
         solana_trx = Transaction().add(
-                self.__sol_instr_keccak(keccak_data) 
-            ).add( 
+                self.__sol_instr_keccak(keccak_data)
+            ).add(
                 self.__sol_instr_05(ethereum_transaction, data)
             )
         return self.__send_neon_transaction(ethereum_transaction, solana_trx)
@@ -207,8 +204,8 @@
             ethereum_transaction._solana_ether_caller = \
                 self.evm_loader.createEtherAccount(ethereum_transaction.ether_caller)
             self.token.transfer(
-                ETH_TOKEN_MINT_ID, 
-                2000, 
+                ETH_TOKEN_MINT_ID,
+                2000,
                 get_associated_token_address(PublicKey(caller), ETH_TOKEN_MINT_ID)
                 )
         self.caller_holder = get_caller_hold_token(self.evm_loader, self.solana_wallet, ethereum_transaction.ether_caller)
@@ -240,8 +237,8 @@
 
     def __sol_instr_keccak(self, keccak_data):
         return TransactionInstruction(
-            program_id = PublicKey(keccakprog), 
-            data = keccak_data, 
+            program_id = PublicKey(keccakprog),
+            data = keccak_data,
             keys = [
                 AccountMeta(pubkey=PublicKey(keccakprog), is_signer=False, is_writable=False),
             ]
@@ -250,7 +247,7 @@
     def __sol_instr_05(self, ethereum_transaction, data):
         return TransactionInstruction(
             program_id=self.evm_loader.loader_id,
-            data=bytearray.fromhex("05") + self.collateral_pool_index_buf + data, 
+            data=bytearray.fromhex("05") + self.collateral_pool_index_buf + data,
             keys=[
                 # Additional accounts for EvmInstruction::CallFromRawEthereumTX:
                 # System instructions account:
@@ -345,15 +342,9 @@
     def __send_neon_transaction(self, ethereum_transaction, trx) -> types.RPCResponse:
         if ethereum_transaction.trx_account_metas is not None:
             trx.instructions[-1].keys.extend(ethereum_transaction.trx_account_metas)
-<<<<<<< HEAD
-        trx.instructions[-1].keys \
-            .append(AccountMeta(pubkey=PublicKey(sysvarclock), is_signer=False, is_writable=False))
-        return send_transaction(client, trx, self.solana_wallet, self.skip_preflight)
-=======
         trx.instructions[-1].keys.append(AccountMeta(pubkey=PublicKey(sysvarclock), is_signer=False, is_writable=False))
 
         return send_transaction(client, trx, self.solana_wallet)
->>>>>>> 9b379d89
 
 
 def create_collateral_pool_address(collateral_pool_index):
