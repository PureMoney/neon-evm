from solana.transaction import AccountMeta, TransactionInstruction, Transaction
from solana.rpc.api import Client
from solana.rpc.types import TxOpts
from solana.account import Account
from solana.publickey import PublicKey
from solana.rpc.commitment import Confirmed
import time
import os
import subprocess
from typing import NamedTuple
from construct import Bytes, Int8ul, Int32ul
from construct import Struct as cStruct
import json
from eth_keys import keys as eth_keys
import base64
from base58 import b58encode
from solana._layouts.system_instructions import SYSTEM_INSTRUCTIONS_LAYOUT, InstructionType as SystemInstructionType
from construct import Bytes, Int8ul, Int64ul, Struct as cStruct
from hashlib import sha256
from sha3 import keccak_256
import rlp
<<<<<<< HEAD

=======
import json
>>>>>>> 2fd9e5cc

CREATE_ACCOUNT_LAYOUT = cStruct(
    "lamports" / Int64ul,
    "space" / Int64ul,
    "ether" / Bytes(20),
    "nonce" / Int8ul
)

system = "11111111111111111111111111111111"

solana_url = os.environ.get("SOLANA_URL", "http://localhost:8899")
EVM_LOADER = os.environ.get("EVM_LOADER")

EVM_LOADER_SO = os.environ.get("EVM_LOADER_SO", 'target/bpfel-unknown-unknown/release/evm_loader.so')
client = Client(solana_url)
path_to_solana = 'solana'

def confirm_transaction(client, tx_sig, confirmations=1):
    """Confirm a transaction."""
    TIMEOUT = 30  # 30 seconds  pylint: disable=invalid-name
    elapsed_time = 0
    while elapsed_time < TIMEOUT:
        print('confirm_transaction for %s', tx_sig)
        resp = client.get_signature_statuses([tx_sig])
        print('confirm_transaction: %s', resp)
        if resp["result"]:
            status = resp['result']['value'][0]
            if status and (status['confirmationStatus'] == 'finalized' or \
               status['confirmationStatus'] == 'confirmed' and status['confirmations'] >= confirmations):
                return
        sleep_time = 1
        time.sleep(sleep_time)
        elapsed_time += sleep_time
    raise RuntimeError("could not confirm transaction: ", tx_sig)

def accountWithSeed(base, seed, program):
    print(type(base), type(seed), type(program))
    return PublicKey(sha256(bytes(base)+bytes(seed, 'utf8')+bytes(program)).digest())

def createAccountWithSeed(funding, base, seed, lamports, space, program):
    data = SYSTEM_INSTRUCTIONS_LAYOUT.build(
        dict(
            instruction_type = SystemInstructionType.CreateAccountWithSeed,
            args=dict(
                base=bytes(base),
                seed=dict(length=len(seed), chars=seed),
                lamports=lamports,
                space=space,
                program_id=bytes(program)
            )
        )
    )
    print("createAccountWithSeed", data.hex())
    created = accountWithSeed(base, seed, program) #PublicKey(sha256(bytes(base)+bytes(seed, 'utf8')+bytes(program)).digest())
    print("created", created)
    return TransactionInstruction(
        keys=[
            AccountMeta(pubkey=funding, is_signer=True, is_writable=True),
            AccountMeta(pubkey=created, is_signer=False, is_writable=True),
            AccountMeta(pubkey=base, is_signer=True, is_writable=False),
        ],
        program_id=system,
        data=data
    )



class solana_cli:
    def __init__(self, acc=None):
        self.acc = acc

    def call(self, arguments):
        cmd = ""
        if self.acc == None:
            cmd = '{} --url {} {}'.format(path_to_solana, solana_url, arguments)
        else:
            cmd = '{} --keypair {} --url {} {}'.format(path_to_solana, self.acc.get_path(), solana_url, arguments)
        try:
            return subprocess.check_output(cmd, shell=True, universal_newlines=True)
        except subprocess.CalledProcessError as err:
            import sys
            print("ERR: solana error {}".format(err))
            raise

class neon_cli:
    def call(self, arguments):
        cmd = 'neon-cli --url {} {}'.format(solana_url, arguments)
        try:
            return subprocess.check_output(cmd, shell=True, universal_newlines=True)
        except subprocess.CalledProcessError as err:
            import sys
            print("ERR: neon-cli error {}".format(err))
            raise

class RandomAccount:
    def __init__(self, path=None):
        if path == None:
            self.make_random_path()
            print("New keypair file: {}".format(self.path))    
            self.generate_key()
        else:
            self.path = path
        self.retrieve_keys()
        print('New Public key:', self.acc.public_key())
        print('Private:', self.acc.secret_key())


    def make_random_path(self):
        import calendar;
        import time;
        ts = calendar.timegm(time.gmtime())
        self.path = str(ts) + '.json'
        time.sleep(1)
        

    def generate_key(self):
        cmd_generate = 'solana-keygen new --no-passphrase --outfile {}'.format(self.path)
        try:
            return subprocess.check_output(cmd_generate, shell=True, universal_newlines=True)
        except subprocess.CalledProcessError as err:
            import sys
            print("ERR: solana error {}".format(err))
            raise

    def retrieve_keys(self):
        with open(self.path) as f:
            d = json.load(f)
            self.acc = Account(d[0:32])

    def get_path(self):
        return self.path

    def get_acc(self):
        return self.acc


class WalletAccount (RandomAccount):
    def __init__(self, path):
        self.path = path
        self.retrieve_keys()
        print('Wallet public key:', self.acc.public_key())



class EvmLoader:
    def __init__(self, acc, programId=EVM_LOADER):
        if programId == None:
            print("Load EVM loader...")
            result = json.loads(solana_cli(acc).call('deploy {}'.format(EVM_LOADER_SO)))
            programId = result['programId']
        EvmLoader.loader_id = programId
        print("Done\n")

        self.loader_id = EvmLoader.loader_id
        self.acc = acc
        print("Evm loader program: {}".format(self.loader_id))


<<<<<<< HEAD
    def deploy(self, contract_path, caller):
        cmd = "deploy --evm_loader {} {} {}".format(self.loader_id, contract_path, caller)
        print(cmd)
=======
    def deploy(self, contract_path, caller = None):
        print('deploy caller:', caller)
>>>>>>> 2fd9e5cc
        output = neon_cli().call("deploy --evm_loader {} {} {}".format(self.loader_id, contract_path, caller))
        print(type(output), output)
        result = json.loads(output.splitlines()[-1])
        return result


    def createEtherAccount(self, ether):
        if isinstance(ether, str):
            if ether.startswith('0x'): ether = ether[2:]
        else: ether = ether.hex()
        (sol, nonce) = self.ether2program(ether)
        print('createEtherAccount: {} {} => {}'.format(ether, nonce, sol))
        trx = Transaction()
        base = self.acc.get_acc().public_key()
        trx.add(TransactionInstruction(
            program_id=self.loader_id,
            data=bytes.fromhex('02000000')+CREATE_ACCOUNT_LAYOUT.build(dict(
                lamports=10**9,
                space=0,
                ether=bytes.fromhex(ether),
                nonce=nonce)),
            keys=[
                AccountMeta(pubkey=base, is_signer=True, is_writable=False),
                AccountMeta(pubkey=PublicKey(sol), is_signer=False, is_writable=True),
                AccountMeta(pubkey=system, is_signer=False, is_writable=False),
            ]))
        result = send_transaction(client, trx, self.acc.get_acc())
        print('result:', result)
        return sol


    def ether2seed(self, ether):
        if isinstance(ether, str):
            if ether.startswith('0x'): ether = ether[2:]
        else: ether = ether.hex()
        seed = b58encode(bytes.fromhex(ether)).decode('utf8')
        acc = accountWithSeed(self.acc.get_acc().public_key(), seed, PublicKey(self.loader_id))
        print('ether2program: {} {} => {}'.format(ether, 255, acc))
        return (acc, 255)

    def ether2program(self, ether):
        if isinstance(ether, str):
            if ether.startswith('0x'): ether = ether[2:]
        else: ether = ether.hex()
        output = neon_cli().call("create-program-address --evm_loader {} {}".format(self.loader_id, ether))
        items = output.rstrip().split(' ')
        return (items[0], int(items[1]))

    def checkAccount(self, solana):
        info = client.get_account_info(solana)
        print("checkAccount({}): {}".format(solana, info))

<<<<<<< HEAD
=======

>>>>>>> 2fd9e5cc
    def deployChecked(self, location, caller, caller_ether):
        trx_count = getTransactionCount(client, caller)
        ether = keccak_256(rlp.encode((caller_ether, trx_count))).digest()[-20:]

        program = self.ether2program(ether)
        code = self.ether2seed(ether)
        info = client.get_account_info(program[0])
        if info['result']['value'] is None:
            res = self.deploy(location, caller)
            return (res['programId'], bytes.fromhex(res['ethereum'][2:]), res['codeId'])
        elif info['result']['value']['owner'] != self.loader_id:
            raise Exception("Invalid owner for account {}".format(program))
        else:
            return (program[0], ether, code[0])

    def createEtherAccountTrx(self,  ether,  code_acc=None):
        if isinstance(ether, str):
            if ether.startswith('0x'): ether = ether[2:]
        else: ether = ether.hex()
        (sol, nonce) = self.ether2program(ether)
        print('createEtherAccount: {} {} => {}'.format(ether, nonce, sol))
        seed = b58encode(bytes.fromhex(ether))
        base = self.acc.get_acc().public_key()
        data=bytes.fromhex('02000000')+CREATE_ACCOUNT_LAYOUT.build(dict(
                lamports=10**9,
                space=0,
                ether=bytes.fromhex(ether),
                nonce=nonce))
        trx = Transaction()
        if code_acc is None:
            trx.add(TransactionInstruction(
                program_id=self.loader_id,
                data=data,
                keys=[
                    AccountMeta(pubkey=base, is_signer=True, is_writable=True),
                    AccountMeta(pubkey=PublicKey(sol), is_signer=False, is_writable=True),
                    AccountMeta(pubkey=system, is_signer=False, is_writable=False),
                ]))
        else:
            trx.add(TransactionInstruction(
                program_id=self.loader_id,
                data=data,
                keys=[
                    AccountMeta(pubkey=base, is_signer=True, is_writable=True),
                    AccountMeta(pubkey=PublicKey(sol), is_signer=False, is_writable=True),
                    AccountMeta(pubkey=PublicKey(code_acc), is_signer=False, is_writable=True),
                    AccountMeta(pubkey=system, is_signer=False, is_writable=False),
                ]))
        return (trx, sol)


def getBalance(account):
    return client.get_balance(account, commitment = Confirmed)['result']['value']

def solana2ether(public_key):
    from web3 import Web3
    return bytes(Web3.keccak(bytes(PublicKey(public_key)))[-20:])


ACCOUNT_INFO_LAYOUT = cStruct(
    "type" / Int8ul,
    "eth_acc" / Bytes(20),
    "nonce" / Int8ul,
    "trx_count" / Bytes(8),
    "signer_acc" / Bytes(32),
    "code_acc" / Bytes(32),
    "is_blocked" / Int8ul,
    "blocked_by" / Bytes(32),
)

class AccountInfo(NamedTuple):
    eth_acc: eth_keys.PublicKey
    trx_count: int

    @staticmethod
    def frombytes(data):
        cont = ACCOUNT_INFO_LAYOUT.parse(data)
        return AccountInfo(cont.eth_acc, cont.trx_count)

def getAccountData(client, account, expected_length):
    info = client.get_account_info(account, commitment = Confirmed)['result']['value']
    if info is None:
        raise Exception("Can't get information about {}".format(account))

    data = base64.b64decode(info['data'][0])
    if len(data) != expected_length:
        print("len(data)({}) != expected_length({})".format(len(data), expected_length))
        raise Exception("Wrong data length for account data {}".format(account))
    return data


def getTransactionCount(client, sol_account):
    info = getAccountData(client, sol_account, ACCOUNT_INFO_LAYOUT.sizeof())
    acc_info = AccountInfo.frombytes(info)
    res = int.from_bytes(acc_info.trx_count, 'little')
    print('getTransactionCount {}: {}'.format(sol_account, res))
    return res

def wallet_path():
    res = solana_cli().call("config get")
    substr = "Keypair Path: "
    for line in res.splitlines():
        if line.startswith(substr):
            return line[len(substr):].strip()
    raise Exception("cannot get keypair path")

def send_transaction(client, trx, acc):
    result = client.send_transaction(trx, acc, opts=TxOpts(skip_confirmation=True, preflight_commitment="confirmed"))
    confirm_transaction(client, result["result"])
    result = client.get_confirmed_transaction(result["result"])
    return result<|MERGE_RESOLUTION|>--- conflicted
+++ resolved
@@ -19,11 +19,7 @@
 from hashlib import sha256
 from sha3 import keccak_256
 import rlp
-<<<<<<< HEAD
-
-=======
 import json
->>>>>>> 2fd9e5cc
 
 CREATE_ACCOUNT_LAYOUT = cStruct(
     "lamports" / Int64ul,
@@ -182,14 +178,8 @@
         print("Evm loader program: {}".format(self.loader_id))
 
 
-<<<<<<< HEAD
-    def deploy(self, contract_path, caller):
-        cmd = "deploy --evm_loader {} {} {}".format(self.loader_id, contract_path, caller)
-        print(cmd)
-=======
     def deploy(self, contract_path, caller = None):
         print('deploy caller:', caller)
->>>>>>> 2fd9e5cc
         output = neon_cli().call("deploy --evm_loader {} {} {}".format(self.loader_id, contract_path, caller))
         print(type(output), output)
         result = json.loads(output.splitlines()[-1])
@@ -242,10 +232,7 @@
         info = client.get_account_info(solana)
         print("checkAccount({}): {}".format(solana, info))
 
-<<<<<<< HEAD
-=======
-
->>>>>>> 2fd9e5cc
+
     def deployChecked(self, location, caller, caller_ether):
         trx_count = getTransactionCount(client, caller)
         ether = keccak_256(rlp.encode((caller_ether, trx_count))).digest()[-20:]
@@ -260,6 +247,7 @@
             raise Exception("Invalid owner for account {}".format(program))
         else:
             return (program[0], ether, code[0])
+
 
     def createEtherAccountTrx(self,  ether,  code_acc=None):
         if isinstance(ether, str):
