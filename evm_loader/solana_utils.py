--- conflicted
+++ resolved
@@ -23,12 +23,9 @@
 from solana.transaction import AccountMeta, TransactionInstruction, Transaction
 
 from eth_tx_utils import make_keccak_instruction_data, make_instruction_data_from_tx
-<<<<<<< HEAD
-=======
 from spl.token.constants import TOKEN_PROGRAM_ID, ASSOCIATED_TOKEN_PROGRAM_ID
 from spl.token.instructions import get_associated_token_address
 import base58
->>>>>>> 7f32a42c
 
 CREATE_ACCOUNT_LAYOUT = cStruct(
     "lamports" / Int64ul,
@@ -226,7 +223,6 @@
                    'data': ethereum_transaction.trx_data, 'chainId': 111}
         return make_instruction_data_from_tx(trx_raw, self.solana_wallet.secret_key())
 
-<<<<<<< HEAD
     def __sol_instr_keccak(self, keccak_data):
         return TransactionInstruction(
             program_id = PublicKey(keccakprog), 
@@ -256,8 +252,10 @@
                 AccountMeta(pubkey=PublicKey(system), is_signer=False, is_writable=False),
 
                 AccountMeta(pubkey=ethereum_transaction.contract_account, is_signer=False, is_writable=True),
+                AccountMeta(pubkey=get_associated_token_address(PublicKey(ethereum_transaction.contract_account), ETH_TOKEN_MINT_ID), is_signer=False, is_writable=True),
                 AccountMeta(pubkey=ethereum_transaction.contract_code_account, is_signer=False, is_writable=True),
                 AccountMeta(pubkey=ethereum_transaction._solana_ether_caller, is_signer=False, is_writable=True),
+                AccountMeta(pubkey=get_associated_token_address(PublicKey(ethereum_transaction._solana_ether_caller), ETH_TOKEN_MINT_ID), is_signer=False, is_writable=True),
 
                 AccountMeta(pubkey=PublicKey(sysinstruct), is_signer=False, is_writable=False),
                 AccountMeta(pubkey=PublicKey(self.evm_loader.loader_id), is_signer=False, is_writable=False),
@@ -285,8 +283,10 @@
                 AccountMeta(pubkey=PublicKey(system), is_signer=False, is_writable=False),
 
                 AccountMeta(pubkey=ethereum_transaction.contract_account, is_signer=False, is_writable=True),
+                AccountMeta(pubkey=get_associated_token_address(PublicKey(ethereum_transaction.contract_account), ETH_TOKEN_MINT_ID), is_signer=False, is_writable=True),
                 AccountMeta(pubkey=ethereum_transaction.contract_code_account, is_signer=False, is_writable=True),
                 AccountMeta(pubkey=ethereum_transaction._solana_ether_caller, is_signer=False, is_writable=True),
+                AccountMeta(pubkey=get_associated_token_address(PublicKey(ethereum_transaction._solana_ether_caller), ETH_TOKEN_MINT_ID), is_signer=False, is_writable=True),
 
                 AccountMeta(pubkey=PublicKey(sysinstruct), is_signer=False, is_writable=False),
                 AccountMeta(pubkey=PublicKey(self.evm_loader.loader_id), is_signer=False, is_writable=False),
@@ -310,8 +310,10 @@
                 AccountMeta(pubkey=PublicKey(system), is_signer=False, is_writable=False),
 
                 AccountMeta(pubkey=ethereum_transaction.contract_account, is_signer=False, is_writable=True),
+                AccountMeta(pubkey=get_associated_token_address(PublicKey(ethereum_transaction.contract_account), ETH_TOKEN_MINT_ID), is_signer=False, is_writable=True),
                 AccountMeta(pubkey=ethereum_transaction.contract_code_account, is_signer=False, is_writable=True),
                 AccountMeta(pubkey=ethereum_transaction._solana_ether_caller, is_signer=False, is_writable=True),
+                AccountMeta(pubkey=get_associated_token_address(PublicKey(ethereum_transaction._solana_ether_caller), ETH_TOKEN_MINT_ID), is_signer=False, is_writable=True),
 
                 AccountMeta(pubkey=PublicKey(sysinstruct), is_signer=False, is_writable=False),
                 AccountMeta(pubkey=PublicKey(self.evm_loader.loader_id), is_signer=False, is_writable=False),
@@ -319,38 +321,6 @@
             ])
 
     def __send_neon_transaction(self, ethereum_transaction, trx) -> types.RPCResponse:
-=======
-    def __create_trx(self, ethereum_transaction, keccak_data, data):
-        print('create_trx with keccak:', keccak_data.hex(), 'and data:', data.hex())
-        trx = Transaction()
-        trx.add(TransactionInstruction(program_id=PublicKey(keccakprog), data=keccak_data, keys=
-        [
-            AccountMeta(pubkey=PublicKey(keccakprog), is_signer=False, is_writable=False),
-        ]))
-        trx.add(TransactionInstruction(program_id=self.evm_loader.loader_id, data=data, keys=
-        [
-            AccountMeta(pubkey=ethereum_transaction.contract_account, is_signer=False, is_writable=True),
-            AccountMeta(pubkey=get_associated_token_address(PublicKey(ethereum_transaction.contract_account), ETH_TOKEN_MINT_ID), is_signer=False, is_writable=True),
-            AccountMeta(pubkey=ethereum_transaction.contract_code_account, is_signer=False, is_writable=True),
-            AccountMeta(pubkey=ethereum_transaction._solana_ether_caller, is_signer=False, is_writable=True),
-            AccountMeta(pubkey=get_associated_token_address(PublicKey(ethereum_transaction._solana_ether_caller), ETH_TOKEN_MINT_ID), is_signer=False, is_writable=True),
-            AccountMeta(pubkey=PublicKey(sysinstruct), is_signer=False, is_writable=False),
-            AccountMeta(pubkey=self.evm_loader.loader_id, is_signer=False, is_writable=False),
-            AccountMeta(pubkey=self.solana_wallet.public_key(), is_signer=False, is_writable=False),
-        ]))
-        return trx
-
-    def __send_neon_transaction(self, evm_trx_data, ethereum_transaction, need_storage=False) -> types.RPCResponse:
-        (from_address, sign, msg) = self.__create_instruction_data_from_tx(ethereum_transaction)
-        keccak_data = make_keccak_instruction_data(1, len(msg), 9 if need_storage else 1)
-        data = evm_trx_data + from_address + sign + msg
-        trx = self.__create_trx(ethereum_transaction, keccak_data, data)
-        if need_storage:
-            if ethereum_transaction._storage is None:
-                ethereum_transaction._storage = self.__create_storage_account(sign[:8].hex())
-            trx.instructions[-1].keys \
-                .insert(0, AccountMeta(pubkey=ethereum_transaction._storage, is_signer=False, is_writable=True))
->>>>>>> 7f32a42c
         if ethereum_transaction.trx_account_metas is not None:
             trx.instructions[-1].keys.extend(ethereum_transaction.trx_account_metas)
         trx.instructions[-1].keys.append(AccountMeta(pubkey=PublicKey(sysvarclock), is_signer=False, is_writable=False))
