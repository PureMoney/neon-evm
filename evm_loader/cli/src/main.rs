#![deny(warnings)]
#![deny(clippy::all, clippy::pedantic, clippy::nursery)]
#![allow(
    clippy::redundant_field_names,
    clippy::must_use_candidate,
    clippy::missing_errors_doc,
    clippy::missing_panics_doc,
    clippy::missing_const_for_fn
)]

mod account_storage;
use crate::account_storage::EmulatorAccountStorage;

use evm_loader::{
    instruction::EvmInstruction,
    solana_backend::SolanaBackend,
    account_data::{AccountData, Account, Contract},
};

use evm::{executor::StackExecutor, ExitReason};
use evm::{H160, H256, U256};
use solana_sdk::{
    clock::Slot,
    commitment_config::{CommitmentConfig, CommitmentLevel},
    instruction::{AccountMeta, Instruction},
    loader_instruction::LoaderInstruction,
    message::Message,
    pubkey::Pubkey,
    signature::{Keypair, Signer, Signature},
    signers::Signers,
    transaction::Transaction,
    system_program,
    system_instruction,
    sysvar::{clock},
};
use serde_json::json;
use std::{
    collections::HashMap,
    io::{Read},
    fs::File,
    env, str::FromStr,
    process::exit,
    sync::Arc,
    thread::sleep,
    time::{Duration},
    convert::{TryFrom}
};

use clap::{
    crate_description, crate_name, crate_version, value_t_or_exit, App, AppSettings, Arg,
    ArgMatches, SubCommand,
};

<<<<<<< HEAD
use solana_program::{
    keccak::{hash, hashv},
    account_info::AccountInfo
};
=======
use solana_program::keccak::{hash};
>>>>>>> a6278c20

use solana_clap_utils::{
    input_parsers::pubkey_of,
    input_validators::{is_url_or_moniker, is_valid_pubkey, normalize_to_url_if_moniker},
    keypair::{signer_from_path, keypair_from_path},
};

use solana_client::{
    rpc_client::RpcClient,
    rpc_config::{RpcSendTransactionConfig, RpcConfirmedTransactionConfig},
    rpc_request::MAX_GET_SIGNATURE_STATUSES_QUERY_ITEMS,
    tpu_client::{TpuClient, TpuClientConfig},
};
use solana_cli::{
    checks::{check_account_for_fee},
};
use solana_cli_output::display::new_spinner_progress_bar;
use solana_transaction_status::{
    TransactionConfirmationStatus,
    UiTransactionEncoding,
    EncodedTransaction,
    UiMessage,
    UiInstruction,
    EncodedConfirmedTransaction
};

use secp256k1::SecretKey;

use rlp::RlpStream;

use log::{debug, error, info};

const DATA_CHUNK_SIZE: usize = 229; // Keep program chunks under PACKET_DATA_SIZE

type Error = Box<dyn std::error::Error>;
type CommandResult = Result<(), Error>;

pub struct Config {
    rpc_client: Arc<RpcClient>,
    websocket_url: String,
    evm_loader: Pubkey,
    #[allow(unused)]
    fee_payer: Pubkey,
    signer: Box<dyn Signer>,
    keypair: Option<Keypair>,
}

#[allow(clippy::unnecessary_wraps)]
fn command_emulate(config: &Config, contract_id: H160, caller_id: H160, data: Vec<u8>) -> CommandResult {
    let account_storage = EmulatorAccountStorage::new(config, contract_id, caller_id);

    let (exit_reason, result, applies_logs) = {
        let mut accounts : Vec<AccountInfo> = Vec::new();
        let backend = SolanaBackend::new(&account_storage, Some(&accounts[..]));
        let config = evm::Config::istanbul();
        let mut executor = StackExecutor::new(&backend, usize::MAX, &config);
    
        let (exit_reason, result) = executor.transact_call(caller_id, contract_id, U256::zero(), data, usize::MAX);
    
        debug!("Call done");
        
        if exit_reason.is_succeed() {
            debug!("Succeed execution");
            let (applies, logs) = executor.deconstruct();
            (exit_reason, result, Some((applies, logs)))
        } else {
            (exit_reason, result, None)
        }
    };

    debug!("Call done");
    let status = match exit_reason {
        ExitReason::Succeed(_) => {
            let (applies, _logs) = applies_logs.unwrap();
    
            account_storage.apply(applies);

            debug!("Applies done");
            "succeed".to_string()
        }
        ExitReason::Error(_) => "error".to_string(),
        ExitReason::Revert(_) => "revert".to_string(),
        ExitReason::Fatal(_) => "fatal".to_string(),
    };

    info!("{}", &status);
    info!("{}", &hex::encode(&result));

    if !exit_reason.is_succeed() {
        debug!("Not succeed execution");
    }

    account_storage.get_used_accounts(&status, &result);

    Ok(())
}

#[allow(clippy::unnecessary_wraps)]
fn command_create_program_address (
    config: &Config,
    seed: &str,
) -> CommandResult {
    let strings = seed.split_whitespace().collect::<Vec<_>>();
    let mut seeds = vec![];
    let mut seeds_vec = vec![];
    for s in strings {
        seeds_vec.push(hex::decode(s).unwrap());
    }
    for i in &seeds_vec {seeds.push(&i[..]);}
    let (address,nonce) = Pubkey::find_program_address(&seeds, &config.evm_loader);
    println!("{} {}", address, nonce);

    Ok(())
}

fn command_create_ether_account (
    config: &Config,
    ether_address: &H160,
    lamports: u64,
    space: u64
) -> CommandResult {
    let (solana_address, nonce) = Pubkey::find_program_address(&[ether_address.as_bytes()], &config.evm_loader);
    debug!("Create ethereum account {} <- {} {}", solana_address, hex::encode(ether_address), nonce);

    let instruction = Instruction::new_with_bincode(
            config.evm_loader,
            &EvmInstruction::CreateAccount {lamports, space, ether: *ether_address, nonce},
            vec![
                AccountMeta::new(config.signer.pubkey(), true),
                AccountMeta::new(solana_address, false),
                AccountMeta::new_readonly(system_program::id(), false)
            ]);

    let finalize_message = Message::new(&[instruction], Some(&config.signer.pubkey()));
    let (blockhash, fee_calculator) = config.rpc_client.get_recent_blockhash()?;

    check_account_for_fee(
        &config.rpc_client,
        &config.signer.pubkey(),
        &fee_calculator,
        &finalize_message)?;

    let mut finalize_tx = Transaction::new_unsigned(finalize_message);

    finalize_tx.try_sign(&[&*config.signer], blockhash)?;
    debug!("signed: {:x?}", finalize_tx);

    config.rpc_client.send_and_confirm_transaction_with_spinner(&finalize_tx)?;

    println!("{}", json!({
        "solana": solana_address.to_string(),
        "ether": hex::encode(ether_address),
        "nonce": nonce,
    }).to_string());
    Ok(())
}

fn read_program_data(program_location: &str) -> Result<Vec<u8>, Box<dyn std::error::Error>> {
    let mut file = File::open(program_location).map_err(|err| {
        format!("Unable to open program file: {}", err)
    })?;
    let mut program_data = Vec::new();
    file.read_to_end(&mut program_data).map_err(|err| {
        format!("Unable to read program file: {}", err)
    })?;

    Ok(program_data)
}

#[allow(clippy::too_many_lines)]
fn send_and_confirm_transactions_with_spinner<T: Signers>(
    rpc_client: &Arc<RpcClient>,
    websocket_url: &str,
    mut transactions: Vec<Transaction>,
    signer_keys: &T,
    commitment: CommitmentConfig,
    mut last_valid_slot: Slot,
) -> CommandResult {
    let progress_bar = new_spinner_progress_bar();
    let mut send_retries = 5;

    progress_bar.set_message("Finding leader nodes...");
    let tpu_client = TpuClient::new(
        rpc_client.clone(),
        websocket_url,
        TpuClientConfig::default(),
    )?;

    loop {
        // Send all transactions
        let mut pending_transactions = HashMap::new();
        let num_transactions = transactions.len();
        for transaction in transactions {
            if !tpu_client.send_transaction(&transaction) {
                let _result = rpc_client
                    .send_transaction_with_config(
                        &transaction,
                        RpcSendTransactionConfig {
                            preflight_commitment: Some(commitment.commitment),
                            ..RpcSendTransactionConfig::default()
                        },
                    )
                    .ok();
            }
            pending_transactions.insert(transaction.signatures[0], transaction);
            progress_bar.set_message(&format!(
                "[{}/{}] Transactions sent",
                pending_transactions.len(),
                num_transactions
            ));

            // Throttle transactions to about 100 TPS
            sleep(Duration::from_millis(10));
        }

        // Collect statuses for all the transactions, drop those that are confirmed
        loop {
            let mut slot = 0;
            let pending_signatures = pending_transactions.keys().cloned().collect::<Vec<_>>();
            for pending_signatures_chunk in
                pending_signatures.chunks(MAX_GET_SIGNATURE_STATUSES_QUERY_ITEMS)
            {
                if let Ok(result) = rpc_client.get_signature_statuses(pending_signatures_chunk) {
                    let statuses = result.value;
                    for (signature, status) in
                        pending_signatures_chunk.iter().zip(statuses.into_iter())
                    {
                        if let Some(status) = status {
                            if let Some(confirmation_status) = &status.confirmation_status {
                                if *confirmation_status != TransactionConfirmationStatus::Processed
                                {
                                    pending_transactions.remove(signature);
                                }
                            } else if status.confirmations.is_none()
                                || status.confirmations.unwrap() > 1
                            {
                                pending_transactions.remove(signature);
                            }
                        }
                    }
                }

                slot = rpc_client.get_slot()?;
                progress_bar.set_message(&format!(
                    "[{}/{}] Transactions confirmed. Retrying in {} slots",
                    num_transactions - pending_transactions.len(),
                    num_transactions,
                    last_valid_slot.saturating_sub(slot)
                ));
            }

            if pending_transactions.is_empty() {
                return Ok(());
            }

            if slot > last_valid_slot {
                break;
            }

            for transaction in pending_transactions.values() {
                if !tpu_client.send_transaction(transaction) {
                    let _result = rpc_client
                        .send_transaction_with_config(
                            transaction,
                            RpcSendTransactionConfig {
                                preflight_commitment: Some(commitment.commitment),
                                ..RpcSendTransactionConfig::default()
                            },
                        )
                        .ok();
                }
            }

            if cfg!(not(test)) {
                // Retry twice a second
                sleep(Duration::from_millis(500));
            }
        }

        if send_retries == 0 {
            return Err("Transactions failed".into());
        }
        send_retries -= 1;

        // Re-sign any failed transactions with a new blockhash and retry
        let (blockhash, _fee_calculator, new_last_valid_slot) = rpc_client
            .get_recent_blockhash_with_commitment(commitment)?
            .value;
        last_valid_slot = new_last_valid_slot;
        transactions = vec![];
        for (_, mut transaction) in pending_transactions {
            transaction.try_sign(signer_keys, blockhash)?;
            transactions.push(transaction);
        }
    }
}

pub fn keccak256_h256(data: &[u8]) -> H256 {
    H256::from(hash(data).to_bytes())
}

pub fn keccak256(data: &[u8]) -> [u8; 32] {
    hash(data).to_bytes()
}

pub fn keccak256_digest(data: &[u8]) -> Vec<u8> {
    hash(data).to_bytes().to_vec()
}

#[derive(Debug)]
pub struct UnsignedTransaction {
    pub nonce: u64,
    pub gas_price: U256,
    pub gas_limit: U256,
    pub to: Option<H160>,
    pub value: U256,
    pub data: Vec<u8>,
    pub chain_id: U256,
}

impl rlp::Encodable for UnsignedTransaction {
    fn rlp_append(&self, s: &mut RlpStream) {
        s.begin_list(9);
        s.append(&self.nonce);
        s.append(&self.gas_price);
        s.append(&self.gas_limit);
        match self.to.as_ref() {
            None => s.append(&""),
            Some(addr) => s.append(addr),
        };
        s.append(&self.value);
        s.append(&self.data);
        s.append(&self.chain_id);
        s.append_empty_data();
        s.append_empty_data();
    }
}

fn make_deploy_ethereum_transaction(
    trx_count: u64,
    program_data: &[u8],
    caller_private: &SecretKey,
) -> Vec<u8> {
    let rlp_data = {
        let tx = UnsignedTransaction {
            to: None,
            nonce: trx_count,
            gas_limit: 1.into(),
            gas_price: 1.into(),
            value: 0.into(),
            data: program_data.to_owned(),
            chain_id: 111.into(), // Will fixed in #61 issue
        };

        rlp::encode(&tx).to_vec()
    };

    let (sig, rec) = {
        use secp256k1::{Message, sign};
        let msg = Message::parse(&keccak256(rlp_data.as_slice()));
        sign(&msg, caller_private)
    };

    let mut msg : Vec<u8> = Vec::new();
    msg.extend(sig.serialize().iter().copied());
    msg.push(rec.serialize());
    msg.extend((rlp_data.len() as u64).to_le_bytes().iter().copied());
    msg.extend(rlp_data);

    msg
}

fn fill_holder_account(
    config: &Config,
    holder: &Pubkey, 
    msg: &[u8],
) -> Result<(), Error> {
    let creator = &config.signer;
    let signers = [&*config.signer];

    // Write code to holder account
    debug!("Write code");
    let mut write_messages = vec![];
    for (chunk, i) in msg.chunks(DATA_CHUNK_SIZE).zip(0..) {
        let offset = u32::try_from(i*DATA_CHUNK_SIZE)?;
        let instruction = Instruction::new_with_bincode(
            config.evm_loader,
            &LoaderInstruction::Write {offset, bytes: chunk.to_vec()},
            vec![AccountMeta::new(*holder, false),
                 AccountMeta::new(creator.pubkey(), true)]
        );
        let message = Message::new(&[instruction], Some(&creator.pubkey()));
        write_messages.push(message);
    }
    debug!("Send write message");

    // Send write message
    {
        let (blockhash, _, last_valid_slot) = config.rpc_client
            .get_recent_blockhash_with_commitment(CommitmentConfig::confirmed())?
            .value;

        let mut write_transactions = vec![];
        for message in write_messages {
            let mut tx = Transaction::new_unsigned(message);
            tx.try_sign(&signers, blockhash)?;
            write_transactions.push(tx);
        }

        debug!("Writing program data");
        send_and_confirm_transactions_with_spinner(
            &config.rpc_client,
            &config.websocket_url,
            write_transactions,
            &signers,
            CommitmentConfig::confirmed(),
            last_valid_slot,
        ).map_err(|err| format!("Data writes to program account failed: {}", err))?;
        debug!("Writing program data done");
    }

    Ok(())
}

fn get_ethereum_caller_credentials(
    config: &Config,
) -> (SecretKey, H160, Pubkey, u8) {
    use secp256k1::PublicKey;
    let caller_private = {
        let private_bytes : [u8; 64] = config.keypair.as_ref().unwrap().to_bytes();
        let mut sign_arr: [u8;32] = Default::default();
        sign_arr.clone_from_slice(&private_bytes[..32]);
        SecretKey::parse(&sign_arr).unwrap()
    };
    let caller_public = PublicKey::from_secret_key(&caller_private);
    let caller_ether: H160 = keccak256_h256(&caller_public.serialize()[1..]).into();
    let (caller_sol, caller_nonce) = Pubkey::find_program_address(&[&caller_ether.to_fixed_bytes()], &config.evm_loader);
    debug!("caller_sol = {}", caller_sol);
    debug!("caller_ether = {}", caller_ether);

    (caller_private, caller_ether, caller_sol, caller_nonce)
}

fn get_ether_account_nonce(
    config: &Config, 
    caller_sol: &Pubkey
) -> Result<u64, Error> {
    let data : Vec<u8>;
    match config.rpc_client.get_account_with_commitment(caller_sol, CommitmentConfig::confirmed())?.value{
        Some(acc) =>   data = acc.data,
        None => panic!("AccountNotFound: pubkey={}", caller_sol)
    }

    let trx_count : u64;
    let account = match evm_loader::account_data::AccountData::unpack(&data) {
        Ok(acc_data) =>
            match acc_data {
            AccountData::Account(acc) => acc,
            _ => return Err("Caller has incorrect type".into())
        },
        Err(_) => return Err("Caller unpack error".into())
    };
    trx_count = account.trx_count;
    debug!("trx_count = {}", trx_count);

    Ok(trx_count)
}

fn get_ethereum_contract_account_credentials(
    config: &Config, 
    caller_ether: &H160,
    trx_count: u64,
) -> (Pubkey, H160, u8, Pubkey, String) {
    let creator = &config.signer;

    let (program_id, program_ether, program_nonce) = {
        let ether : H160 = {
            let trx_count_256 : U256 = U256::from(trx_count);
            let mut stream = rlp::RlpStream::new_list(2);
            stream.append(caller_ether);
            stream.append(&trx_count_256);
            keccak256_h256(&stream.out()).into()
        };
        let seeds = [ether.as_bytes()];
        let (address, nonce) = Pubkey::find_program_address(&seeds[..], &config.evm_loader);
        (address, ether, nonce)
    };
    debug!("Create account: {} with {} {}", program_id, program_ether, program_nonce);

    let (program_code, program_seed) = {
        let seed = bs58::encode(&program_ether.to_fixed_bytes()).into_string();
        debug!("Code account seed {} and len {}", &seed, &seed.len());
        let address = Pubkey::create_with_seed(&creator.pubkey(), &seed, &config.evm_loader).unwrap();
        (address, seed)
    };
    debug!("Create code account: {}", &program_code.to_string());

    (program_id, program_ether, program_nonce, program_code, program_seed)
}

fn create_ethereum_contract_accounts_in_solana(
    config: &Config,
    program_id: &Pubkey,
    program_ether: &H160,
    program_nonce: u8,
    program_code: &Pubkey,
    program_seed: &str,
    program_code_len: usize,
) -> Result<(), Error> {
    let account_header_size = 1+Account::SIZE;
    let contract_header_size = 1+Contract::SIZE;

    let creator = &config.signer;
    let program_code_acc_len = contract_header_size + program_code_len + 2*1024;

    let minimum_balance_for_account = config.rpc_client.get_minimum_balance_for_rent_exemption(account_header_size)?;
    let minimum_balance_for_code = config.rpc_client.get_minimum_balance_for_rent_exemption(program_code_acc_len)?;

    if let Some(_account) = config.rpc_client.get_account_with_commitment(program_id, CommitmentConfig::confirmed())?.value
    {
        return Err("Account already exist".to_string().into());
        // debug!("Account already exist");
    }

    let instructions = vec![
        system_instruction::create_account_with_seed(
            &creator.pubkey(), 
            program_code, 
            &creator.pubkey(), 
            program_seed, 
            minimum_balance_for_code, 
            program_code_acc_len as u64, 
            &config.evm_loader
        ),
        Instruction::new_with_bincode(
            config.evm_loader,
            &(2_u32, minimum_balance_for_account, 0_u64, program_ether.as_fixed_bytes(), program_nonce),
            vec![AccountMeta::new(creator.pubkey(), true),
                    AccountMeta::new(*program_id, false),
                    AccountMeta::new(*program_code, false),
                    AccountMeta::new_readonly(system_program::id(), false),]
        )
    ];

    send_transaction(config, &instructions)?;

    Ok(())
}

fn create_ctorage_accoiunt(config: &Config) -> Result<Pubkey, Error> {
    use rand::Rng;
    let mut rng = rand::thread_rng();
    let creator = &config.signer;
    debug!("Create storage account");
    let storage = create_account_with_seed(config, &creator.pubkey(), &creator.pubkey(), &rng.gen::<u32>().to_string(), 128*1024_u64)?;
    debug!("storage = {}", storage);
    Ok(storage)
}

fn parse_transaction_reciept(config: &Config, result: EncodedConfirmedTransaction) -> Option<Vec<u8>> {
    let mut return_value : Option<Vec<u8>> = None;
    if let EncodedTransaction::Json(transaction) = result.transaction.transaction {
        if let UiMessage::Raw(message) = transaction.message {
            let evm_loader_index = message.account_keys.iter().position(|x| *x == config.evm_loader.to_string());
            if let Some(meta) = result.transaction.meta {
                if let Some(inner_instructions) = meta.inner_instructions {
                    for instruction in inner_instructions {
                        if instruction.index == 0 {
                            if let Some(UiInstruction::Compiled(compiled_instruction)) = instruction.instructions.iter().last() {
                                if compiled_instruction.program_id_index as usize == evm_loader_index.unwrap() {
                                    let decoded = bs58::decode(compiled_instruction.data.clone()).into_vec().unwrap();
                                    if decoded[0] == 6 {
                                        debug!("success");
                                        return_value = Some(decoded[1..].to_vec());
                                        break;
                                    }
                                }
                            }
                        }
                    }
                }
            }
        }
    }
    return_value
}

fn create_account_with_seed(
    config: &Config, 
    funding: &Pubkey, 
    base: &Pubkey, 
    seed: &str, 
    len: u64
) -> Result<Pubkey, Error> {
    let created_account = Pubkey::create_with_seed(base, seed, &config.evm_loader).unwrap();

    if config.rpc_client.get_account_with_commitment(&created_account, CommitmentConfig::confirmed())?.value.is_none() {
        debug!("Account not found");
        let create_acc_instruction = system_instruction::create_account_with_seed(
            funding,
            &created_account,
            base,
            seed,
            10_u64.pow(9),
            len,
            &config.evm_loader
        );
        send_transaction(config, &[create_acc_instruction])?;
    } else {
        debug!("Account found");
    }

    Ok(created_account)
}

fn send_transaction(
    config: &Config, 
    instructions: &[Instruction]
) -> Result<Signature, Error> {
    let message = Message::new(instructions, Some(&config.signer.pubkey()));
    let mut transaction = Transaction::new_unsigned(message);
    let signers = [&*config.signer];
    let (blockhash, _, _last_valid_slot) = config.rpc_client
        .get_recent_blockhash_with_commitment(CommitmentConfig::confirmed())?
        .value;
    transaction.try_sign(&signers, blockhash)?;

    let tx_sig = config.rpc_client.send_and_confirm_transaction_with_spinner_and_config(
        &transaction,
        CommitmentConfig::confirmed(),
        RpcSendTransactionConfig {
            preflight_commitment: Some(CommitmentLevel::Confirmed),
            ..RpcSendTransactionConfig::default()
        },
    )?;

    Ok(tx_sig)
}

fn command_deploy(
    config: &Config,
    program_location: &str,
    caller: Pubkey
) -> CommandResult {
    let creator = &config.signer;
    let program_data = read_program_data(program_location)?;

    // Create ethereum caller private key from sign of array by signer
    let (caller_private, caller_ether, caller_sol, _caller_nonce) = get_ethereum_caller_credentials(config);

    if caller_sol != caller {
        return Err("Could not acquire caller account private key".to_string().into());
    }

    // Get caller nonce
    let trx_count = get_ether_account_nonce(config, &caller_sol)?;

    let (program_id, program_ether, program_nonce, program_code, program_seed) = 
        get_ethereum_contract_account_credentials(config, &caller_ether, trx_count);

    // Check program account to see if partial initialization has occurred
    create_ethereum_contract_accounts_in_solana(
        config,
        &program_id,
        &program_ether,
        program_nonce,
        &program_code,
        &program_seed,
        program_data.len()
    )?;

    // Create transaction prepared for execution from account
    let msg = make_deploy_ethereum_transaction(trx_count, &program_data, &caller_private);

    // Create holder account (if not exists)
    let holder = create_account_with_seed(config, &creator.pubkey(), &creator.pubkey(), "1236", 128*1024_u64)?;

    fill_holder_account(config, &holder, &msg)?;

    // Create storage account if not exists
    let storage = create_ctorage_accoiunt(config)?;

    let accounts = vec![AccountMeta::new(holder, false),
                        AccountMeta::new(storage, false),
                        AccountMeta::new(program_id, false),
                        AccountMeta::new(program_code, false),
                        AccountMeta::new(caller_sol, false),
                        AccountMeta::new_readonly(config.evm_loader, false),
                        AccountMeta::new(clock::id(), false),
                        ];

    // Send trx_from_account_data_instruction
    {
        debug!("trx_from_account_data_instruction");
        let trx_from_account_data_instruction = Instruction::new_with_bincode(config.evm_loader, &(0x0b_u8, 0_u64), accounts.clone());
        send_transaction(config, &[trx_from_account_data_instruction])?;
    }

    // Continue while no result
    loop {
        debug!("continue");
        let continue_accounts = accounts[1..].to_vec();
        let continue_instruction = Instruction::new_with_bincode(config.evm_loader, &(0x0a_u8, 400_u64), continue_accounts);
        let signature = send_transaction(config, &[continue_instruction])?;

        // Check if Continue returned some result 
        let result = config.rpc_client.get_confirmed_transaction_with_config(
            &signature, 
            RpcConfirmedTransactionConfig {
                commitment: Some(CommitmentConfig::confirmed()),
                encoding: Some(UiTransactionEncoding::Json),
            },
        )?;

        let return_value = parse_transaction_reciept(config, result);

        if let Some(value) = return_value {
            let (exit_code, data) = value.split_at(1);
            debug!("exit code {}", exit_code[0]);
            debug!("return data {}", &hex::encode(data));
            break;
        }
    }

    println!("{}", json!({
        "programId": format!("{}", program_id),
        "codeId": format!("{}", program_code),
        "ethereum": format!("{:?}", program_ether),
    }).to_string());
    Ok(())
}

#[allow(clippy::unnecessary_wraps)]
fn command_get_ether_account_data (
    config: &Config,
    ether_address: &H160,
) -> CommandResult {
    match EmulatorAccountStorage::get_account_from_solana(config, ether_address) {
        Some((acc, code_account)) => {
            let solana_address =  Pubkey::find_program_address(&[&ether_address.to_fixed_bytes()], &config.evm_loader).0;
            let account_data = AccountData::unpack(&acc.data).unwrap();
            let account_data = AccountData::get_account(&account_data).unwrap();

            println!("Ethereum address: 0x{}", &hex::encode(&ether_address.as_fixed_bytes()));
            println!("Solana address: {}", solana_address);
    
            println!("Account fields");
            println!("    ether: {}", &account_data.ether);
            println!("    nonce: {}", &account_data.nonce);
            println!("    trx_count: {}", &account_data.trx_count);
            println!("    code_account: {}", &account_data.code_account);
            println!("    blocked: {}", &account_data.blocked.is_some());
        
            if let Some(code_account) = code_account {
                let code_data = AccountData::unpack(&code_account.data).unwrap();
                let header = AccountData::size(&code_data);
                let code_data = AccountData::get_contract(&code_data).unwrap();

                println!("Contract fields");
                println!("    owner: {}", &code_data.owner);
                println!("    code_size: {}", &code_data.code_size);
                println!("    code as hex:");
    
                let code_size = code_data.code_size;
                let mut offset = header;
                while offset < ( code_size as usize + header) {
                    let data_slice = &code_account.data.as_slice();
                    let remains = if code_size as usize + header - offset > 80 {
                        80
                    } else {
                        code_size as usize + header - offset
                    };
    
                    println!("        {}", &hex::encode(&data_slice[offset+header..offset+header+remains]));
                    offset += remains;
                }
            }


        },
        None => {
            eprintln!("Account not found {}", &ether_address.to_string());
        }
    }

    Ok(())
}

fn make_clean_hex(in_str: &str) -> &str {
    if &in_str[..2] == "0x" {
        &in_str[2..]
    } else {        
        in_str
    }
}

// Return H160 for an argument
fn h160_of(matches: &ArgMatches<'_>, name: &str) -> Option<H160> {
    matches.value_of(name).map(|value| {
        H160::from_str(make_clean_hex(value)).unwrap()
    })
}

// Return an error if string cannot be parsed as a H160 address
fn is_valid_h160<T>(string: T) -> Result<(), String> where T: AsRef<str>,
{
    H160::from_str(make_clean_hex(string.as_ref())).map(|_| ())
        .map_err(|e| e.to_string())
}

// Return hexdata for an argument
fn hexdata_of(matches: &ArgMatches<'_>, name: &str) -> Option<Vec<u8>> {
    matches.value_of(name).map(|value| {
        hex::decode(&make_clean_hex(value)).unwrap()
    })
}

// Return an error if string cannot be parsed as a hexdata
fn is_valid_hexdata<T>(string: T) -> Result<(), String> where T: AsRef<str>,
{
    hex::decode(&make_clean_hex(string.as_ref())).map(|_| ())
        .map_err(|e| e.to_string())
}

#[allow(clippy::too_many_lines)]
fn main() {
    let app_matches = App::new(crate_name!())
        .about(crate_description!())
        .version(crate_version!())
        .setting(AppSettings::SubcommandRequiredElseHelp)
        .arg({
            let arg = Arg::with_name("config_file")
                .short("C")
                .long("config")
                .value_name("PATH")
                .takes_value(true)
                .global(true)
                .help("Configuration file to use");
                
            #[allow(clippy::option_if_let_else)]
            if let Some(ref config_file) = *solana_cli_config::CONFIG_FILE {
                arg.default_value(config_file)
            } else {
                arg
            }
        })
        .arg(
            Arg::with_name("verbose")
                .short("v")
                .long("verbose")
                .takes_value(false)
                .global(true)
                .multiple(true)
                .help("Increase message verbosity"),
        )
        .arg(
            Arg::with_name("json_rpc_url")
                .short("u")
                .long("url")
                .value_name("URL")
                .takes_value(true)
                .global(true)
                .validator(is_url_or_moniker)
                .default_value("http://localhost:8899")
                .help("URL for Solana node"),
        )
        .arg(
            Arg::with_name("evm_loader")
                .long("evm_loader")
                .value_name("EVM_LOADER")
                .takes_value(true)
                .global(true)
                .validator(is_valid_pubkey)
                .help("Pubkey for evm_loader contract")
        )
        .arg(
            Arg::with_name("commitment")
                .long("commitment")
                .takes_value(true)
                .possible_values(&[
                    "processed",
                    "confirmed",
                    "finalized",
                    "recent", // Deprecated as of v1.5.5
                    "single", // Deprecated as of v1.5.5
                    "singleGossip", // Deprecated as of v1.5.5
                    "root", // Deprecated as of v1.5.5
                    "max", // Deprecated as of v1.5.5
                ])
                .value_name("COMMITMENT_LEVEL")
                .hide_possible_values(true)
                .global(true)
                .default_value("max")
                .help("Return information at the selected commitment level [possible values: processed, confirmed, finalized]"),
        )
        .subcommand(
            SubCommand::with_name("emulate")
                .about("Emulate execution of Ethereum transaction")
                .arg(
                    Arg::with_name("sender")
                        .value_name("SENDER")
                        .takes_value(true)
                        .index(1)
                        .required(true)
                        .validator(is_valid_h160)
                        .help("The sender of the transaction")
                )
                .arg(
                    Arg::with_name("contract")
                        .value_name("CONTRACT")
                        .takes_value(true)
                        .index(2)
                        .required(true)
                        .validator(is_valid_h160)
                        .help("The contract that executes the transaction")
                )
                .arg(
                    Arg::with_name("data")
                        .value_name("DATA")
                        .takes_value(true)
                        .index(3)
                        .required(true)
                        .validator(is_valid_hexdata)
                        .help("Transaction data")
                )
        )
        .subcommand(
            SubCommand::with_name("create-ether-account")
                .about("Create ethereum account")
                .arg(
                    Arg::with_name("ether")
                        .index(1)
                        .value_name("ether")
                        .takes_value(true)
                        .required(true)
                        .validator(is_valid_h160)
                        .help("Ethereum address"),
                )
                .arg(
                    Arg::with_name("lamports")
                        .long("lamports")
                        .value_name("lamports")
                        .takes_value(true)
                        .default_value("0")
                        .required(false)
                )
                .arg(
                    Arg::with_name("space")
                        .long("space")
                        .value_name("space")
                        .takes_value(true)
                        .required(false)
                        .default_value("0")
                        .help("Length of data for new account"),
                )
            )
        .subcommand(
            SubCommand::with_name("create-program-address")
                .about("Generate a program address")
                .arg(
                    Arg::with_name("seed")
                        .index(1)
                        .value_name("SEED_STRING")
                        .takes_value(true)
                        .required(true)
                        .help("The seeds (a string containing seeds in hex form, separated by spaces)"),
                )
        )
        .subcommand(
            SubCommand::with_name("deploy")
                .about("Deploy a program")
                .arg(
                    Arg::with_name("program_location")
                        .index(1)
                        .value_name("PROGRAM_FILEPATH")
                        .takes_value(true)
                        .required(true)
                        .help("/path/to/program.o"),
                )
                .arg(
                    Arg::with_name("caller")
                        .value_name("CALLER")
                        .takes_value(true)
                        .required(true)
                        .validator(is_valid_pubkey)
                        .help("Solana pubkey of the caller"),
                )
        )
        .subcommand(
            SubCommand::with_name("get-ether-account-data")
                .about("Get values stored in associated with given address account data")
                .arg(
                    Arg::with_name("ether")
                        .index(1)
                        .value_name("ether")
                        .takes_value(true)
                        .required(true)
                        .validator(is_valid_h160)
                        .help("Ethereum address"),
                )
        )
        .get_matches();

        let verbosity = usize::try_from(app_matches.occurrences_of("verbose")).unwrap_or_else(|_| {
            error!("Invalid message verbosity");
            exit(1);
        });
        stderrlog::new()
            .module(module_path!())
            .verbosity(verbosity)
            .init()
            .unwrap();

        let mut wallet_manager = None;
        let config = {
            let cli_config = app_matches.value_of("config_file").map_or_else(
                solana_cli_config::Config::default, 
                |config_file| solana_cli_config::Config::load(config_file).unwrap_or_default()
            );

            let commitment = CommitmentConfig::from_str(app_matches.value_of("commitment").unwrap()).unwrap();

            let json_rpc_url = normalize_to_url_if_moniker(
                app_matches
                    .value_of("json_rpc_url")
                    .unwrap_or(&cli_config.json_rpc_url),
            );

            let evm_loader = pubkey_of(&app_matches, "evm_loader")
                    .unwrap_or_else(|| {
                        error!("Need specify evm_loader");
                        exit(1);
                    });

            let (signer, fee_payer) = signer_from_path(
                &app_matches,
                app_matches
                    .value_of("fee_payer")
                    .unwrap_or(&cli_config.keypair_path),
                "fee_payer",
                &mut wallet_manager,
            ).map_or_else(
                |e| {
                    error!("{}", e);
                    exit(1);
                },
                |s| {
                    let p = s.pubkey();
                    (s, p)
                }
            );

            let keypair = keypair_from_path(
                &app_matches,
                app_matches
                    .value_of("fee_payer")
                    .unwrap_or(&cli_config.keypair_path),
                "fee_payer",
                true,
            ).ok();

            Config {
                rpc_client: Arc::new(RpcClient::new_with_commitment(json_rpc_url, commitment)),
                websocket_url: "".to_string(),
                evm_loader,
                fee_payer,
                signer,
                keypair,
            }
        };

        let (sub_command, sub_matches) = app_matches.subcommand();
        let result = match (sub_command, sub_matches) {
            ("emulate", Some(arg_matches)) => {
                let contract = h160_of(arg_matches, "contract").unwrap();
                let sender = h160_of(arg_matches, "sender").unwrap();
                let data = hexdata_of(arg_matches, "data").unwrap();

                command_emulate(&config, contract, sender, data)
            }
            ("create-program-address", Some(arg_matches)) => {
                let seed = arg_matches.value_of("seed").unwrap().to_string();

                command_create_program_address(&config, &seed)
            }
            ("create-ether-account", Some(arg_matches)) => {
                let ether = h160_of(arg_matches, "ether").unwrap();
                let lamports = value_t_or_exit!(arg_matches, "lamports", u64);
                let space = value_t_or_exit!(arg_matches, "space", u64);

                command_create_ether_account(&config, &ether, lamports, space)
            }
            ("deploy", Some(arg_matches)) => {
                let program_location = arg_matches.value_of("program_location").unwrap().to_string();
                let val = arg_matches.value_of("caller").unwrap().to_string();
                let caller = Pubkey::from_str(&val).unwrap();

                command_deploy(&config, &program_location, caller)
            }
            ("get-ether-account-data", Some(arg_matches)) => {
                let ether = h160_of(arg_matches, "ether").unwrap();

                command_get_ether_account_data(&config, &ether)
            }
            _ => unreachable!(),
        };
        match result {
            Ok(()) => exit(0),
            Err(err) => {
                error!("{}", err);
                exit(1);
            }
        }
}<|MERGE_RESOLUTION|>--- conflicted
+++ resolved
@@ -51,14 +51,10 @@
     ArgMatches, SubCommand,
 };
 
-<<<<<<< HEAD
 use solana_program::{
     keccak::{hash, hashv},
     account_info::AccountInfo
 };
-=======
-use solana_program::keccak::{hash};
->>>>>>> a6278c20
 
 use solana_clap_utils::{
     input_parsers::pubkey_of,
@@ -897,7 +893,7 @@
                 .takes_value(true)
                 .global(true)
                 .help("Configuration file to use");
-                
+
             #[allow(clippy::option_if_let_else)]
             if let Some(ref config_file) = *solana_cli_config::CONFIG_FILE {
                 arg.default_value(config_file)
@@ -1075,7 +1071,7 @@
         let mut wallet_manager = None;
         let config = {
             let cli_config = app_matches.value_of("config_file").map_or_else(
-                solana_cli_config::Config::default, 
+                solana_cli_config::Config::default,
                 |config_file| solana_cli_config::Config::load(config_file).unwrap_or_default()
             );
 
