from solana.transaction import AccountMeta, TransactionInstruction, Transaction
from solana.rpc.types import TxOpts
import unittest
from base58 import b58decode
from solana_utils import *
from eth_tx_utils import make_keccak_instruction_data, make_instruction_data_from_tx, JsonEncoder
from eth_utils import abi

solana_url = os.environ.get("SOLANA_URL", "http://localhost:8899")
client = Client(solana_url)
CONTRACTS_DIR = os.environ.get("CONTRACTS_DIR", "evm_loader/")
evm_loader_id = os.environ.get("EVM_LOADER")

class EventTest(unittest.TestCase):
    @classmethod
    def setUpClass(cls):
        print("\ntest_event.py setUpClass")

        wallet = WalletAccount(wallet_path())
        cls.loader = EvmLoader(wallet, evm_loader_id)
        cls.acc = wallet.get_acc()

        # Create ethereum account for user account
        cls.caller_ether = eth_keys.PrivateKey(cls.acc.secret_key()).public_key.to_canonical_address()
        (cls.caller, cls.caller_nonce) = cls.loader.ether2program(cls.caller_ether)

        if getBalance(cls.caller) == 0:
            print("Create caller account...") 
            _ = cls.loader.createEtherAccount(cls.caller_ether)
            print("Done\n")

        print('Account:', cls.acc.public_key(), bytes(cls.acc.public_key()).hex())
        print("Caller:", cls.caller_ether.hex(), cls.caller_nonce, "->", cls.caller,
              "({})".format(bytes(PublicKey(cls.caller)).hex()))

        (cls.reId, cls.reId_eth, cls.re_code) = cls.loader.deployChecked(
            CONTRACTS_DIR+"ReturnsEvents.binary", cls.caller, cls.caller_ether)
        print ('contract', cls.reId)
        print ('contract_eth', cls.reId_eth.hex())
        print ('contract_code', cls.re_code)

        cls.collateral_pool_index = 2
        cls.collateral_pool_address = create_collateral_pool_address(client, cls.acc, cls.collateral_pool_index, cls.loader.loader_id)
        cls.collateral_pool_index_buf = cls.collateral_pool_index.to_bytes(4, 'little')

    def sol_instr_05(self, evm_instruction):
        return TransactionInstruction(
            program_id=self.loader.loader_id,
            data=bytearray.fromhex("05") + self.collateral_pool_index_buf + evm_instruction, 
            keys=[
                # Additional accounts for EvmInstruction::CallFromRawEthereumTX:
                # System instructions account:
                AccountMeta(pubkey=PublicKey(sysinstruct), is_signer=False, is_writable=False),
                # Operator address:
                AccountMeta(pubkey=self.acc.public_key(), is_signer=True, is_writable=True),
                # Collateral pool address:
                AccountMeta(pubkey=self.collateral_pool_address, is_signer=False, is_writable=True),
                # Operator ETH address (stub for now):
                AccountMeta(pubkey=PublicKey("SysvarC1ock11111111111111111111111111111111"), is_signer=False, is_writable=True),
                # User ETH address (stub for now):
                AccountMeta(pubkey=PublicKey("SysvarC1ock11111111111111111111111111111111"), is_signer=False, is_writable=True),
                # System program account:
                AccountMeta(pubkey=PublicKey(system), is_signer=False, is_writable=False),

                AccountMeta(pubkey=self.reId, is_signer=False, is_writable=True),
                AccountMeta(pubkey=self.re_code, is_signer=False, is_writable=True),
                AccountMeta(pubkey=self.caller, is_signer=False, is_writable=True),

                AccountMeta(pubkey=self.loader.loader_id, is_signer=False, is_writable=False),
                AccountMeta(pubkey=PublicKey(sysvarclock), is_signer=False, is_writable=False),
            ])

    def sol_instr_09_partial_call(self, storage_account, step_count, evm_instruction):
        return TransactionInstruction(
            program_id=self.loader.loader_id,
            data=bytearray.fromhex("09") + self.collateral_pool_index_buf + step_count.to_bytes(8, byteorder='little') + evm_instruction,
            keys=[
                AccountMeta(pubkey=storage_account, is_signer=False, is_writable=True),

                # System instructions account:
                AccountMeta(pubkey=PublicKey(sysinstruct), is_signer=False, is_writable=False),
                # Operator address:
                AccountMeta(pubkey=self.acc.public_key(), is_signer=True, is_writable=True),
                # Collateral pool address:
                AccountMeta(pubkey=self.collateral_pool_address, is_signer=False, is_writable=True),
                # Operator ETH address (stub for now):
                AccountMeta(pubkey=PublicKey("SysvarC1ock11111111111111111111111111111111"), is_signer=False, is_writable=True),
                # User ETH address (stub for now):
                AccountMeta(pubkey=PublicKey("SysvarC1ock11111111111111111111111111111111"), is_signer=False, is_writable=True),
                # System program account:
                AccountMeta(pubkey=PublicKey(system), is_signer=False, is_writable=False),

                AccountMeta(pubkey=self.reId, is_signer=False, is_writable=True),
                AccountMeta(pubkey=self.re_code, is_signer=False, is_writable=True),
                AccountMeta(pubkey=self.caller, is_signer=False, is_writable=True),
                AccountMeta(pubkey=self.loader.loader_id, is_signer=False, is_writable=False),
                AccountMeta(pubkey=PublicKey(sysvarclock), is_signer=False, is_writable=False),
            ])

    def sol_instr_10_continue(self, storage_account, step_count):
        return TransactionInstruction(
            program_id=self.loader.loader_id,
            data=bytearray.fromhex("0A") + step_count.to_bytes(8, byteorder='little'),
            keys=[
                AccountMeta(pubkey=storage_account, is_signer=False, is_writable=True),

                # Operator address:
                AccountMeta(pubkey=self.acc.public_key(), is_signer=True, is_writable=True),
                # Operator ETH address (stub for now):
                AccountMeta(pubkey=PublicKey("SysvarC1ock11111111111111111111111111111111"), is_signer=False, is_writable=True),
                # User ETH address (stub for now):
                AccountMeta(pubkey=PublicKey("SysvarC1ock11111111111111111111111111111111"), is_signer=False, is_writable=True),
                # System program account:
                AccountMeta(pubkey=PublicKey(system), is_signer=False, is_writable=False),

                AccountMeta(pubkey=self.reId, is_signer=False, is_writable=True),
                AccountMeta(pubkey=self.re_code, is_signer=False, is_writable=True),
                AccountMeta(pubkey=self.caller, is_signer=False, is_writable=True),
                AccountMeta(pubkey=self.loader.loader_id, is_signer=False, is_writable=False),
                AccountMeta(pubkey=PublicKey(sysvarclock), is_signer=False, is_writable=False),
            ])

    def sol_instr_12_cancel(self, storage_account):
        return TransactionInstruction(
            program_id=self.loader.loader_id,
            data=bytearray.fromhex("0C"),
            keys=[
                AccountMeta(pubkey=storage_account, is_signer=False, is_writable=True),

                # Operator address:
                AccountMeta(pubkey=PublicKey(incinerator), is_signer=False, is_writable=True),
                # Operator ETH address (stub for now):
                AccountMeta(pubkey=PublicKey("SysvarC1ock11111111111111111111111111111111"), is_signer=False, is_writable=True),
                # User ETH address (stub for now):
                AccountMeta(pubkey=PublicKey("SysvarC1ock11111111111111111111111111111111"), is_signer=False, is_writable=True),
                # System program account:
                AccountMeta(pubkey=PublicKey(system), is_signer=False, is_writable=False),

                AccountMeta(pubkey=self.reId, is_signer=False, is_writable=True),
                AccountMeta(pubkey=self.re_code, is_signer=False, is_writable=True),
                AccountMeta(pubkey=self.caller, is_signer=False, is_writable=True),
                AccountMeta(pubkey=self.loader.loader_id, is_signer=False, is_writable=False),
                AccountMeta(pubkey=PublicKey(sysvarclock), is_signer=False, is_writable=False),
            ])


    def call_begin(self, storage, steps, msg, instruction):
        print("Begin")
        trx = Transaction()
        trx.add(self.sol_instr_keccak(make_keccak_instruction_data(1, len(msg), 13)))
        trx.add(self.sol_instr_09_partial_call(storage, steps, instruction))
        return send_transaction(client, trx, self.acc)

    def call_continue(self, storage, steps):
        print("Continue")
        trx = Transaction()
        trx.add(self.sol_instr_10_continue(storage, steps))
        return send_transaction(client, trx, self.acc)

    def call_cancel(self, storage):
        print("Cancel")
        trx = Transaction()
        trx.add(self.sol_instr_12_cancel(storage))
        return send_transaction(client, trx, self.acc)

    def get_call_parameters(self, input):
        tx = {'to': solana2ether(self.reId), 'value': 1, 'gas': 99999999, 'gasPrice': 1,
            'nonce': getTransactionCount(client, self.caller), 'data': input, 'chainId': 111}
        (from_addr, sign, msg) = make_instruction_data_from_tx(tx, self.acc.secret_key())
        assert (from_addr == self.caller_ether)
        return (from_addr, sign, msg)

    def sol_instr_keccak(self, keccak_instruction):
        return TransactionInstruction(program_id=keccakprog, data=keccak_instruction, keys=[
                AccountMeta(pubkey=PublicKey(keccakprog), is_signer=False, is_writable=False), ])

    def call_signed(self, input):
        (from_addr, sign,  msg) = self.get_call_parameters(input)

        trx = Transaction()
        trx.add(self.sol_instr_keccak(make_keccak_instruction_data(1, len(msg), 5)))
        trx.add(self.sol_instr_05(from_addr + sign + msg))
        return send_transaction(client, trx, self.acc)["result"]

    def create_storage_account(self, seed):
        storage = PublicKey(sha256(bytes(self.acc.public_key()) + bytes(seed, 'utf8') + bytes(PublicKey(evm_loader_id))).digest())
        print("Storage", storage)

        if getBalance(storage) == 0:
            trx = Transaction()
            trx.add(createAccountWithSeed(self.acc.public_key(), self.acc.public_key(), seed, 10**9, 128*1024, PublicKey(evm_loader_id)))
            send_transaction(client, trx, self.acc)

        return storage

    def call_partial_signed(self, input):
        (from_addr, sign,  msg) = self.get_call_parameters(input)
        instruction = from_addr + sign + msg

        storage = self.create_storage_account(sign[:8].hex())
        self.call_begin(storage, 10, msg, instruction)

        while (True):
            result = self.call_continue(storage, 50)["result"]

            if (result['meta']['innerInstructions'] and result['meta']['innerInstructions'][0]['instructions']):
                data = b58decode(result['meta']['innerInstructions'][0]['instructions'][-1]['data'])
                if (data[0] == 6):
                    return result


    def test_addNoReturn(self):
        func_name = abi.function_signature_to_4byte_selector('addNoReturn(uint8,uint8)')
        input = (func_name + bytes.fromhex("%064x" % 0x1) + bytes.fromhex("%064x" % 0x2) )
        calls = [ (self.call_signed, 1), (self.call_partial_signed, 0) ]
        for (call, index) in calls:
            with self.subTest(call.__name__):
                result = call(input)
                self.assertEqual(result['meta']['err'], None)
                self.assertEqual(len(result['meta']['innerInstructions']), 1)
                # self.assertEqual(len(result['meta']['innerInstructions'][0]['instructions']), 1)
<<<<<<< HEAD
                # self.assertEqual(result['meta']['innerInstructions'][0]['index'], index)  # second instruction
                # data = b58decode(result['meta']['innerInstructions'][0]['instructions'][0]['data'])
                # self.assertEqual(data[0], 6)  # 6 means OnReturn,
                # self.assertLess(data[1], 0xd0)  # less 0xd0 - success
                # self.assertEqual(int().from_bytes(data[2:10], 'little'), 21657) # used_gas
=======
                self.assertEqual(result['meta']['innerInstructions'][0]['index'], index)  # second instruction
                data = b58decode(result['meta']['innerInstructions'][0]['instructions'][-1]['data'])
                self.assertEqual(data[0], 6)  # 6 means OnReturn,
                self.assertLess(data[1], 0xd0)  # less 0xd0 - success
                self.assertEqual(int().from_bytes(data[2:10], 'little'), 21657) # used_gas
>>>>>>> eea1ed76

    def test_addReturn(self):
        func_name = abi.function_signature_to_4byte_selector('addReturn(uint8,uint8)')
        input = (func_name + bytes.fromhex("%064x" % 0x1) + bytes.fromhex("%064x" % 0x2))
        calls = [ (self.call_signed, 1), (self.call_partial_signed, 0) ]
        for (call, index) in calls:
            with self.subTest(call.__name__):
                result = call(input)
                self.assertEqual(result['meta']['err'], None)
                self.assertEqual(len(result['meta']['innerInstructions']), 1)
                # self.assertEqual(len(result['meta']['innerInstructions'][0]['instructions']), 1)
<<<<<<< HEAD
                # self.assertEqual(result['meta']['innerInstructions'][0]['index'], index)  # second instruction
                # data = b58decode(result['meta']['innerInstructions'][0]['instructions'][0]['data'])
                # self.assertEqual(data[:1], b'\x06') # 6 means OnReturn
                # self.assertLess(data[1], 0xd0)  # less 0xd0 - success
                # self.assertEqual(int().from_bytes(data[2:10], 'little'), 21719) # used_gas
                # self.assertEqual(data[10:], bytes().fromhex("%064x" % 0x3))
=======
                self.assertEqual(result['meta']['innerInstructions'][0]['index'], index)  # second instruction
                data = b58decode(result['meta']['innerInstructions'][0]['instructions'][-1]['data'])
                self.assertEqual(data[:1], b'\x06') # 6 means OnReturn
                self.assertLess(data[1], 0xd0)  # less 0xd0 - success
                self.assertEqual(int().from_bytes(data[2:10], 'little'), 21719) # used_gas
                self.assertEqual(data[10:], bytes().fromhex("%064x" % 0x3))
>>>>>>> eea1ed76

    def test_addReturnEvent(self):
        func_name = abi.function_signature_to_4byte_selector('addReturnEvent(uint8,uint8)')
        input = (func_name + bytes.fromhex("%064x" % 0x1) + bytes.fromhex("%064x" % 0x2))
        calls = [ (self.call_signed, 1), (self.call_partial_signed, 0) ]
        for (call, index) in calls:
            with self.subTest(call.__name__):
                result = call(input)
                self.assertEqual(result['meta']['err'], None)
                self.assertEqual(len(result['meta']['innerInstructions']), 1)
                self.assertEqual(result['meta']['innerInstructions'][0]['index'], index)  # second instruction
                # self.assertEqual(len(result['meta']['innerInstructions'][0]['instructions']), 2)
<<<<<<< HEAD
                # data = b58decode(result['meta']['innerInstructions'][0]['instructions'][0]['data'])
                # self.assertEqual(data[:1], b'\x07')  # 7 means OnEvent
                # self.assertEqual(data[1:21], self.reId_eth)
                # self.assertEqual(data[21:29], bytes().fromhex('%016x' % 1)[::-1])  # topics len
                # self.assertEqual(data[29:61], abi.event_signature_to_log_topic('Added(uint8)'))  #topics
                # self.assertEqual(data[61:93], bytes().fromhex("%064x" % 0x3))  # sum
                # data = b58decode(result['meta']['innerInstructions'][0]['instructions'][1]['data'])
                # self.assertEqual(data[:1], b'\x06')   # 6 means OnReturn
                # self.assertLess(data[1], 0xd0)  # less 0xd0 - success
                # self.assertEqual(int().from_bytes(data[2:10], 'little'), 22743) # used_gas
                # self.assertEqual(data[10:42], bytes().fromhex('%064x' % 3)) # sum
=======
                data = b58decode(result['meta']['innerInstructions'][0]['instructions'][-2]['data'])
                self.assertEqual(data[:1], b'\x07')  # 7 means OnEvent
                self.assertEqual(data[1:21], self.reId_eth)
                self.assertEqual(data[21:29], bytes().fromhex('%016x' % 1)[::-1])  # topics len
                self.assertEqual(data[29:61], abi.event_signature_to_log_topic('Added(uint8)'))  #topics
                self.assertEqual(data[61:93], bytes().fromhex("%064x" % 0x3))  # sum
                data = b58decode(result['meta']['innerInstructions'][0]['instructions'][-1]['data'])
                self.assertEqual(data[:1], b'\x06')   # 6 means OnReturn
                self.assertLess(data[1], 0xd0)  # less 0xd0 - success
                self.assertEqual(int().from_bytes(data[2:10], 'little'), 22743) # used_gas
                self.assertEqual(data[10:42], bytes().fromhex('%064x' % 3)) # sum
>>>>>>> eea1ed76

    def test_addReturnEventTwice(self):
        func_name = abi.function_signature_to_4byte_selector('addReturnEventTwice(uint8,uint8)')
        input = (func_name + bytes.fromhex("%064x" % 0x1) + bytes.fromhex("%064x" % 0x2))
        calls = [ (self.call_signed, 1), (self.call_partial_signed, 0) ]
        for (call, index) in calls:
            with self.subTest(call.__name__):
                result = call(input)
                self.assertEqual(result['meta']['err'], None)
                self.assertEqual(len(result['meta']['innerInstructions']), 1)
                self.assertEqual(result['meta']['innerInstructions'][0]['index'], index)  # second instruction
                # self.assertEqual(len(result['meta']['innerInstructions'][0]['instructions']), 3)
<<<<<<< HEAD
                # data = b58decode(result['meta']['innerInstructions'][0]['instructions'][0]['data'])
                # # self.assertEqual(data[:1], b'\x07')
                # self.assertEqual(data[1:21], self.reId_eth)
                # self.assertEqual(data[21:29], bytes().fromhex('%016x' % 1)[::-1])  # topics len
                # self.assertEqual(data[29:61], abi.event_signature_to_log_topic('Added(uint8)'))  #topics
                # self.assertEqual(data[61:93], bytes().fromhex("%064x" % 0x3))  # sum
                # data = b58decode(result['meta']['innerInstructions'][0]['instructions'][1]['data'])
                # self.assertEqual(data[:1], b'\x07')  # 7 means OnEvent
                # self.assertEqual(data[1:21], self.reId_eth)
                # self.assertEqual(data[21:29], bytes().fromhex('%016x' % 1)[::-1])  # topics len
                # self.assertEqual(data[29:61], abi.event_signature_to_log_topic('Added(uint8)'))  #topics
                # self.assertEqual(data[61:93], bytes().fromhex("%064x" % 0x5))  # sum
                # data = b58decode(result['meta']['innerInstructions'][0]['instructions'][2]['data'])
                # self.assertEqual(data[:1], b'\x06')   # 6 means OnReturn
                # self.assertLess(data[1], 0xd0)  # less 0xd0 - success
                # self.assertEqual(int().from_bytes(data[2:10], 'little'), 23858) # used_gas
                # self.assertEqual(data[10:42], bytes().fromhex('%064x' % 5)) # sum
=======
                data = b58decode(result['meta']['innerInstructions'][0]['instructions'][-3]['data'])
                # self.assertEqual(data[:1], b'\x07')
                self.assertEqual(data[1:21], self.reId_eth)
                self.assertEqual(data[21:29], bytes().fromhex('%016x' % 1)[::-1])  # topics len
                self.assertEqual(data[29:61], abi.event_signature_to_log_topic('Added(uint8)'))  #topics
                self.assertEqual(data[61:93], bytes().fromhex("%064x" % 0x3))  # sum
                data = b58decode(result['meta']['innerInstructions'][0]['instructions'][-2]['data'])
                self.assertEqual(data[:1], b'\x07')  # 7 means OnEvent
                self.assertEqual(data[1:21], self.reId_eth)
                self.assertEqual(data[21:29], bytes().fromhex('%016x' % 1)[::-1])  # topics len
                self.assertEqual(data[29:61], abi.event_signature_to_log_topic('Added(uint8)'))  #topics
                self.assertEqual(data[61:93], bytes().fromhex("%064x" % 0x5))  # sum
                data = b58decode(result['meta']['innerInstructions'][0]['instructions'][-1]['data'])
                self.assertEqual(data[:1], b'\x06')   # 6 means OnReturn
                self.assertLess(data[1], 0xd0)  # less 0xd0 - success
                self.assertEqual(int().from_bytes(data[2:10], 'little'), 23858) # used_gas
                self.assertEqual(data[10:42], bytes().fromhex('%064x' % 5)) # sum
>>>>>>> eea1ed76

    def test_events_of_different_instructions(self):
        func_name = abi.function_signature_to_4byte_selector('addReturnEventTwice(uint8,uint8)')
        input1 = (func_name + bytes.fromhex("%064x" % 0x1) + bytes.fromhex("%064x" % 0x2))
        input2 = (func_name + bytes.fromhex("%064x" % 0x3) + bytes.fromhex("%064x" % 0x4))
        tx1 =  {'to': solana2ether(self.reId), 'value': 1, 'gas': 99999999, 'gasPrice': 1,
            'nonce': getTransactionCount(client, self.caller), 'data': input1, 'chainId': 111}
        tx2 =  {'to': solana2ether(self.reId), 'value': 1, 'gas': 99999999, 'gasPrice': 1,
            'nonce': getTransactionCount(client, self.caller)+1, 'data': input2, 'chainId': 111}

        (from_addr1, sign1, msg1) = make_instruction_data_from_tx(tx1, self.acc.secret_key())
        (from_addr2, sign2, msg2) = make_instruction_data_from_tx(tx2, self.acc.secret_key())
        assert (from_addr1 == self.caller_ether)
        assert (from_addr2 == self.caller_ether)

        trx = Transaction()
        trx.add(self.sol_instr_keccak(make_keccak_instruction_data(1, len(msg1), 5)))
        trx.add(self.sol_instr_05(from_addr1 + sign1 + msg1))
        trx.add(self.sol_instr_keccak(make_keccak_instruction_data(3, len(msg2), 5)))
        trx.add(self.sol_instr_05(from_addr2 + sign2 + msg2))

        result = send_transaction(client, trx, self.acc)["result"]

        self.assertEqual(result['meta']['err'], None)
        self.assertEqual(len(result['meta']['innerInstructions']), 2) # two transaction-instructions contain events and return_value

        self.assertEqual(result['meta']['innerInstructions'][0]['index'], 1)  # second instruction
        self.assertEqual(result['meta']['innerInstructions'][1]['index'], 3)  # second instruction

        return # temporarily switch off tests
        # log sol_instr_05(from_addr1 + sign1 + msg1)
        # self.assertEqual(len(result['meta']['innerInstructions'][0]['instructions']), 3)
        data = b58decode(result['meta']['innerInstructions'][0]['instructions'][-3]['data'])
        self.assertEqual(data[:1], b'\x07')  # 7 means OnEvent
        self.assertEqual(data[1:21], self.reId_eth)
        self.assertEqual(data[21:29], bytes().fromhex('%016x' % 1)[::-1])  # topics len
        self.assertEqual(data[29:61], abi.event_signature_to_log_topic('Added(uint8)'))  #topics
        self.assertEqual(data[61:93], bytes().fromhex("%064x" % 0x3))  # sum
        data = b58decode(result['meta']['innerInstructions'][0]['instructions'][-2]['data'])
        self.assertEqual(data[:1], b'\x07')  # 7 means OnEvent
        self.assertEqual(data[1:21], self.reId_eth)
        self.assertEqual(data[21:29], bytes().fromhex('%016x' % 1)[::-1])  # topics len
        self.assertEqual(data[29:61], abi.event_signature_to_log_topic('Added(uint8)'))  #topics
        self.assertEqual(data[61:93], bytes().fromhex("%064x" % 0x5))  # sum
        data = b58decode(result['meta']['innerInstructions'][0]['instructions'][-1]['data'])
        self.assertEqual(data[:1], b'\x06')   # 6 means OnReturn
        self.assertLess(data[1], 0xd0)  # less 0xd0 - success
        self.assertEqual(int().from_bytes(data[2:10], 'little'), 23858) # used_gas
        self.assertEqual(data[10:42], bytes().fromhex('%064x' % 0x5)) # sum

        # log sol_instr_05(from_addr2 + sign2 + msg2)
        # self.assertEqual(len(result['meta']['innerInstructions'][1]['instructions']), 3)
        data = b58decode(result['meta']['innerInstructions'][1]['instructions'][-3]['data'])
        self.assertEqual(data[:1], b'\x07')  # 7 means OnEvent
        self.assertEqual(data[1:21], self.reId_eth)
        self.assertEqual(data[21:29], bytes().fromhex('%016x' % 1)[::-1])  # topics len
        self.assertEqual(data[29:61], abi.event_signature_to_log_topic('Added(uint8)'))  #topics
        self.assertEqual(data[61:93], bytes().fromhex("%064x" % 0x7))  # sum
        data = b58decode(result['meta']['innerInstructions'][1]['instructions'][-2]['data'])
        self.assertEqual(data[:1], b'\x07')  # 7 means OnEvent
        self.assertEqual(data[1:21], self.reId_eth)
        self.assertEqual(data[21:29], bytes().fromhex('%016x' % 1)[::-1])  # topics len
        self.assertEqual(data[29:61], abi.event_signature_to_log_topic('Added(uint8)'))  #topics
        self.assertEqual(data[61:93], bytes().fromhex("%064x" % 0xb))  # sum
        data = b58decode(result['meta']['innerInstructions'][1]['instructions'][-1]['data'])
        self.assertEqual(data[:1], b'\x06')   # 6 means OnReturn
        self.assertLess(data[1], 0xd0)  # less 0xd0 - success
        self.assertEqual(int().from_bytes(data[2:10], 'little'), 23858) # used_gas
        self.assertEqual(data[10:42], bytes().fromhex('%064x' % 0xb)) # sum

    def test_caseFailAfterCancel(self):
        func_name = abi.function_signature_to_4byte_selector('addReturn(uint8,uint8)')
        input = (func_name + bytes.fromhex("%064x" % 0x1) + bytes.fromhex("%064x" % 0x1))

        (from_addr, sign,  msg) = self.get_call_parameters(input)
        instruction = from_addr + sign + msg

        storage = self.create_storage_account(sign[:8].hex())

        result = self.call_begin(storage, 10, msg, instruction)
        result = self.call_continue(storage, 10)
        result = self.call_cancel(storage)
            
        err = "custom program error: 0x1"
        with self.assertRaisesRegex(Exception,err):
            result = self.call_continue(storage, 10)
            print(result)


    def test_caseSuccessRunOtherTransactionAfterCancel(self):
        func_name = abi.function_signature_to_4byte_selector('addReturn(uint8,uint8)')
        input = (func_name + bytes.fromhex("%064x" % 0x1) + bytes.fromhex("%064x" % 0x1))

        (from_addr, sign,  msg) = self.get_call_parameters(input)
        instruction = from_addr + sign + msg

        storage = self.create_storage_account(sign[:8].hex())

        result = self.call_begin(storage, 10, msg, instruction)
        result = self.call_continue(storage, 10)
        result = self.call_cancel(storage)

        self.call_partial_signed(input)


if __name__ == '__main__':
    unittest.main()<|MERGE_RESOLUTION|>--- conflicted
+++ resolved
@@ -219,19 +219,11 @@
                 self.assertEqual(result['meta']['err'], None)
                 self.assertEqual(len(result['meta']['innerInstructions']), 1)
                 # self.assertEqual(len(result['meta']['innerInstructions'][0]['instructions']), 1)
-<<<<<<< HEAD
-                # self.assertEqual(result['meta']['innerInstructions'][0]['index'], index)  # second instruction
-                # data = b58decode(result['meta']['innerInstructions'][0]['instructions'][0]['data'])
-                # self.assertEqual(data[0], 6)  # 6 means OnReturn,
-                # self.assertLess(data[1], 0xd0)  # less 0xd0 - success
-                # self.assertEqual(int().from_bytes(data[2:10], 'little'), 21657) # used_gas
-=======
                 self.assertEqual(result['meta']['innerInstructions'][0]['index'], index)  # second instruction
                 data = b58decode(result['meta']['innerInstructions'][0]['instructions'][-1]['data'])
                 self.assertEqual(data[0], 6)  # 6 means OnReturn,
                 self.assertLess(data[1], 0xd0)  # less 0xd0 - success
                 self.assertEqual(int().from_bytes(data[2:10], 'little'), 21657) # used_gas
->>>>>>> eea1ed76
 
     def test_addReturn(self):
         func_name = abi.function_signature_to_4byte_selector('addReturn(uint8,uint8)')
@@ -243,21 +235,12 @@
                 self.assertEqual(result['meta']['err'], None)
                 self.assertEqual(len(result['meta']['innerInstructions']), 1)
                 # self.assertEqual(len(result['meta']['innerInstructions'][0]['instructions']), 1)
-<<<<<<< HEAD
-                # self.assertEqual(result['meta']['innerInstructions'][0]['index'], index)  # second instruction
-                # data = b58decode(result['meta']['innerInstructions'][0]['instructions'][0]['data'])
-                # self.assertEqual(data[:1], b'\x06') # 6 means OnReturn
-                # self.assertLess(data[1], 0xd0)  # less 0xd0 - success
-                # self.assertEqual(int().from_bytes(data[2:10], 'little'), 21719) # used_gas
-                # self.assertEqual(data[10:], bytes().fromhex("%064x" % 0x3))
-=======
                 self.assertEqual(result['meta']['innerInstructions'][0]['index'], index)  # second instruction
                 data = b58decode(result['meta']['innerInstructions'][0]['instructions'][-1]['data'])
                 self.assertEqual(data[:1], b'\x06') # 6 means OnReturn
                 self.assertLess(data[1], 0xd0)  # less 0xd0 - success
                 self.assertEqual(int().from_bytes(data[2:10], 'little'), 21719) # used_gas
                 self.assertEqual(data[10:], bytes().fromhex("%064x" % 0x3))
->>>>>>> eea1ed76
 
     def test_addReturnEvent(self):
         func_name = abi.function_signature_to_4byte_selector('addReturnEvent(uint8,uint8)')
@@ -270,19 +253,6 @@
                 self.assertEqual(len(result['meta']['innerInstructions']), 1)
                 self.assertEqual(result['meta']['innerInstructions'][0]['index'], index)  # second instruction
                 # self.assertEqual(len(result['meta']['innerInstructions'][0]['instructions']), 2)
-<<<<<<< HEAD
-                # data = b58decode(result['meta']['innerInstructions'][0]['instructions'][0]['data'])
-                # self.assertEqual(data[:1], b'\x07')  # 7 means OnEvent
-                # self.assertEqual(data[1:21], self.reId_eth)
-                # self.assertEqual(data[21:29], bytes().fromhex('%016x' % 1)[::-1])  # topics len
-                # self.assertEqual(data[29:61], abi.event_signature_to_log_topic('Added(uint8)'))  #topics
-                # self.assertEqual(data[61:93], bytes().fromhex("%064x" % 0x3))  # sum
-                # data = b58decode(result['meta']['innerInstructions'][0]['instructions'][1]['data'])
-                # self.assertEqual(data[:1], b'\x06')   # 6 means OnReturn
-                # self.assertLess(data[1], 0xd0)  # less 0xd0 - success
-                # self.assertEqual(int().from_bytes(data[2:10], 'little'), 22743) # used_gas
-                # self.assertEqual(data[10:42], bytes().fromhex('%064x' % 3)) # sum
-=======
                 data = b58decode(result['meta']['innerInstructions'][0]['instructions'][-2]['data'])
                 self.assertEqual(data[:1], b'\x07')  # 7 means OnEvent
                 self.assertEqual(data[1:21], self.reId_eth)
@@ -294,7 +264,6 @@
                 self.assertLess(data[1], 0xd0)  # less 0xd0 - success
                 self.assertEqual(int().from_bytes(data[2:10], 'little'), 22743) # used_gas
                 self.assertEqual(data[10:42], bytes().fromhex('%064x' % 3)) # sum
->>>>>>> eea1ed76
 
     def test_addReturnEventTwice(self):
         func_name = abi.function_signature_to_4byte_selector('addReturnEventTwice(uint8,uint8)')
@@ -307,25 +276,6 @@
                 self.assertEqual(len(result['meta']['innerInstructions']), 1)
                 self.assertEqual(result['meta']['innerInstructions'][0]['index'], index)  # second instruction
                 # self.assertEqual(len(result['meta']['innerInstructions'][0]['instructions']), 3)
-<<<<<<< HEAD
-                # data = b58decode(result['meta']['innerInstructions'][0]['instructions'][0]['data'])
-                # # self.assertEqual(data[:1], b'\x07')
-                # self.assertEqual(data[1:21], self.reId_eth)
-                # self.assertEqual(data[21:29], bytes().fromhex('%016x' % 1)[::-1])  # topics len
-                # self.assertEqual(data[29:61], abi.event_signature_to_log_topic('Added(uint8)'))  #topics
-                # self.assertEqual(data[61:93], bytes().fromhex("%064x" % 0x3))  # sum
-                # data = b58decode(result['meta']['innerInstructions'][0]['instructions'][1]['data'])
-                # self.assertEqual(data[:1], b'\x07')  # 7 means OnEvent
-                # self.assertEqual(data[1:21], self.reId_eth)
-                # self.assertEqual(data[21:29], bytes().fromhex('%016x' % 1)[::-1])  # topics len
-                # self.assertEqual(data[29:61], abi.event_signature_to_log_topic('Added(uint8)'))  #topics
-                # self.assertEqual(data[61:93], bytes().fromhex("%064x" % 0x5))  # sum
-                # data = b58decode(result['meta']['innerInstructions'][0]['instructions'][2]['data'])
-                # self.assertEqual(data[:1], b'\x06')   # 6 means OnReturn
-                # self.assertLess(data[1], 0xd0)  # less 0xd0 - success
-                # self.assertEqual(int().from_bytes(data[2:10], 'little'), 23858) # used_gas
-                # self.assertEqual(data[10:42], bytes().fromhex('%064x' % 5)) # sum
-=======
                 data = b58decode(result['meta']['innerInstructions'][0]['instructions'][-3]['data'])
                 # self.assertEqual(data[:1], b'\x07')
                 self.assertEqual(data[1:21], self.reId_eth)
@@ -343,7 +293,6 @@
                 self.assertLess(data[1], 0xd0)  # less 0xd0 - success
                 self.assertEqual(int().from_bytes(data[2:10], 'little'), 23858) # used_gas
                 self.assertEqual(data[10:42], bytes().fromhex('%064x' % 5)) # sum
->>>>>>> eea1ed76
 
     def test_events_of_different_instructions(self):
         func_name = abi.function_signature_to_4byte_selector('addReturnEventTwice(uint8,uint8)')
@@ -373,7 +322,6 @@
         self.assertEqual(result['meta']['innerInstructions'][0]['index'], 1)  # second instruction
         self.assertEqual(result['meta']['innerInstructions'][1]['index'], 3)  # second instruction
 
-        return # temporarily switch off tests
         # log sol_instr_05(from_addr1 + sign1 + msg1)
         # self.assertEqual(len(result['meta']['innerInstructions'][0]['instructions']), 3)
         data = b58decode(result['meta']['innerInstructions'][0]['instructions'][-3]['data'])
