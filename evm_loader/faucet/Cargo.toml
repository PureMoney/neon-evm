--- conflicted
+++ resolved
@@ -7,15 +7,9 @@
 edition = "2018"
 
 [dependencies]
-<<<<<<< HEAD
 actix-cors = { version = "0.6.0-beta.10", default-features = false }
 actix-web = { version = "4.0.0-rc.3", default-features = false, features = ["macros"] }
-eyre = "0.6"
-=======
-actix-cors = { version = "0.6.0-beta.8", default-features = false }
-actix-web = { version = "4.0.0-beta.21", default-features = false }
 chrono = "0.4"
->>>>>>> ed369e90
 derive-new = "0.5"
 ed25519-dalek = "1.0"
 evm-loader = { path = "../program", default_features = false, features = ["no-entrypoint"] }
@@ -31,19 +25,6 @@
 serde_json = "1.0"
 solana-client = "=1.8.12"
 solana-sdk = "=1.8.12"
-<<<<<<< HEAD
-spl-associated-token-account = { version = "1.0.3", default_features = false, features = ["no-entrypoint"] }
-spl-token = { version = "3.2.0", default_features = false, features = ["no-entrypoint"] }
-structopt = "0.3.26"
-termimad = "0.20.0"
-thiserror = "1.0.30"
-time = { version = "0.3.6", default_features = false, features = ["macros"] }
-tokio = { version = "1.15", default_features = false, features = ["rt"] }
-toml = "0.5"
-tracing = "0.1.29"
-# tracing-subscriber with disabled feature "ansi" to force colorless logs
-tracing-subscriber = { version = "0.3.6", default_features = false, features = ["env-filter", "std", "fmt", "json", "time", "local-time", "tracing-log", "smallvec", "parking_lot"] }
-=======
 spl-associated-token-account = { version = "1.0", default_features = false, features = ["no-entrypoint"] }
 spl-token = { version = "3.2", default_features = false, features = ["no-entrypoint"] }
 structopt = "0.3"
@@ -56,5 +37,4 @@
 tracing-log = "0.1"
 # tracing-subscriber with disabled feature "ansi" to force colorless logs
 tracing-subscriber = { version = "0.3", default_features = false, features = ["env-filter", "std", "fmt", "json", "time", "local-time", "tracing-log", "smallvec", "parking_lot"] }
->>>>>>> ed369e90
 web3 = "0.17"